If you want the latest and (hopefully) greatest, click on the 'code' tab and then 'Download Snapshot'. This will give you a tarball of the current development version.

yoshimi-1.3.2-rc2

<<<<<<< HEAD
2015-1-31 Andrew
- Start guis only from main gui thread
=======
2015-1-28 Will
- Added check to prevent attempt to change non-writable instrument files
  *before* GUI entries written
>>>>>>> fe5ec4c5

2015-1-27 Will
- Allow instrument name of just 3 chars
- Bumped version number to rc2
- Clarified text of error messages


2015-1-27 Andrew
- Added splash window showing current loading status
- Ignore midi bank/prg change if no bank/prg found

2015-1-26 Andrew
- make new bank id search start from 127 downwards
- do not reload bank on id change

2015-1-24 Will
- Un-numbered instruments now handled as before (placed from 160 downwards)
- Bumped version number
- Bug fix in CC tests
- Removed unnecesary instrument prefix tests when indentifying banks
- Added early startup comand line message

2015-1-24 Andrew
- New instance now gets first available unique ID
- Added menu item to start instance with given ID
- Sort banks on first start or if mappings are not defined
- LV2 plugin now uses new bank interface

2015-1-23 Andrew
- Added per-instance config files support
- Now saving bank ids in config file too

2015-1-22 Andrew
- Rewrited Bank/Root handling algorithms to support numbering
- Fixed PADSynth_used detection algorithm

2015-1-15 Andrew
- Don't change floating point rules in case of lv2 plugin. Hosts should do it.

2015-1-14 Andrew
- Fixed lv2 plugin crash on midi event loop transition (frame X to zero)

2015-1-12 Will
- Applied patches from Harry
  MIDI channel selection now in sync between main window and panel and
  right click on panel 'Edit' opens the actual edit menu.

2015-1-8 Andrew
- Fixed segfault on exit if Alsa audio engine is used

2015-1-5 Andrew
- MIDI bank root dir change algorithm now uses low priority threads
- MIDI bank root dir and bank changes are synchronized now
- GUI is updated accordingly to bank root dir changes


2015-1-5 Will
- MIDI bank root change now in place :)
  but not currently updating GUI :(
- Setting of both root and extended program CC now error checked
  but have to use the spinner up/down arrows - can't seem to
  reognise the 'Return' key :?

2015-1-3 Andrew
- Started control interface implementation
  (logging this for history)

2015-1-3 Will
- Added warnings if loading patches named 'Simple'Sound.
- Applied patch from Harry Nakos
  Volume & Pan now synchronised between main window and panel.

2015-1-3 Andrew
- Corrected target lib suffix detection for lv2 plugin

2015-1-2 Will
- Bank root IDs can now be changed in GUI.
- Cleaned up code.

2015-1-1 Will
- Settings->Bank root dirs now displays root IDs and marks
  current root and MIDI banks changes only see current root.

2014-12-21 Will
- Changed concept of default root dir to current root dir.
  current root is where new banks are saved to.
  changing current doesn't alter list order or root ID.
  ID will be used for MIDI root dir setting & bank access.

2014-12-11 Will
- Updated parameter & instrument load & save
    will not save 'empty' files
    inserts "No Title" when loading untitled instruments

2014-12-9 Andrew
- lv2 plugin: fixed ringbuffer write when midi message
  should be splitted into chunks (this is a very rare condition)

yoshimi-1.3.1

2014-12-8 Will
- A few optimisations in Reverb and Phaser
- Released V 1.3.1

2014-12-8 Andrew
- Separated LV2 plugin instances.
  Yoshimi - stereo mix,
  Yoshimi-Multi - stereo mix + 32 individual mono (16 stereo) channels.

2014-12-6 Will
- Corrected long standing bug in unison. Reverb bandwidth OK now!

2014-12-6 Andrew
- Added multi-channel support for lv2 plugin

2014-12-5 Will
- Reverb and Phaser additions
  Reverb bandwidth control sending right numbers
    but not changing the sound produced :(
  Phaser additions work correctly, but GUI controls
    Analog, Hyp., Dist. not sychronised :(
- Phaser done (silly mistake)

2014-12-1 Andrew
- Enabled cross-instance copy and paste.

yoshimi-1.3.0
- Made LV2 plugin ON by default
- Removed command line control. The reason: useless, not thread-safe code
- Just a few GUI improvements
- Made support for variable length runs. This provides sample-accurate midi processing
  for offline rendering and lv2 plugin.
- Removed strict requirements of Subnote on 8x multiple buffer size.
  Adopted SUBnote::filter() method for variable-length runs
- Initial LV2 plugin support (OFF by default)! Tested in MusE, Ardour 3,
  Carla and qtractor  - works both plugin and gui.
- replaced all calls to lrint() with (int)truncf(). When fesetround(FE_TOWARDZERO)
  was called, lrintf() behaves exactly as (int)truncf() with that difference, that
  (int)truncf() returns always the same result not depending on external factors.
- Made command line control for yoshimi instances (OFF by default)
- Added error message if midi bank changs too close
- Ported portamento rate and depth to controllers from Zyn.
- Added state interface support for lv2 interface. now saving/restoring
  yoshimi lv2 plugin settings works.
- Added per instance ability to change panel window between 2x8 or 1x16.
  Haven't decided on best way to store setting.
- Fixed bug in wide panel window.
- panel settings saved to yoshimi.config.
- patch provided by xnakos fixes part enable sync between panel and main window.
  This revealed it wasn't done properly for MIDI so that's been added too. 
- removed spammy default midi messages.
- patch provided by xnakos to fix bug in Simple Sound representation.
- better resolution yoshimi icon.
- instrument updates.
- separated out examples from presets and put in their own directory.
- a few more GUI adjustments.

yoshimi-1.2.5
- Made yoshimi support multiple in-process instances:
  1) Added "New instance" menu item in "Yoshimi" submemu.
  2) Jack/alsa midi/audio port names are named "yoshimi" + postfix
     (empty for the first instance and -1,-2,-3 etc.. for the next).
  3) Windows names (main window, panel, keyboad) are named according
     to instance number with unique postfix.
  4) Only main window of the first instance exits process. Other windows
     deregister instances and closed.

- CMake policy change to stop warning message
- Small correction in part peak representation
- Copied some ancient history into Docs
- Part name always shows at least the words 'Simple Sound' so new users will
  know what it does.
- Bank selector always shows a name.
- MIDI Bank changes now refresh the bank window contents.
- There is now a compile time switch to direct errors to the console window
  instead of stderr.

- Moved all global variables to per-instance ones.
- Implemented multi-instance support:
  Updated all constructors to take SynthEngine * as last argument and store it
  in synth member variable. "Runtime" global var (of type Config*) and "guiMaster"
  (of type MasterUI *) are moved to SynthEngine and accessible via SynthEngine::getRuntime()
  (which returns reference to per-instance Config class) and SynthEngine::getGuiMaster()
  (which creates, if not already created, and returns per-instance MasterUI class).
  PresetsUI class instance is moved from global var to MasterUI class member var
  and accessible via synth->getGuimaster()->getPresetsUi() method from UI classes.
- Jack client instances will be named on per-instance basis.
  Default one is "yoshimi" + "->optional tag" (as before),
  next is "yosmimi-<optionoal tag>-<instance number>" starting at "1".
  This may never be used (but who knows? Anyway, this is the more proper way),
  because the default behavior for the yoshimi app is to create one global
  SynthEngine instance to go on with it till exit. From the user point of view
  nothing changed.
- Gui class destructors made virtual to make recent compilers happy
- Started initial LV2 plugin interface implementation (cmake option is OFF by default)

yoshimi-1.2.4

- ALSA MIDI can now auto-connect.
- Changed x.x.x.notes to Changelog as requested by packagers.
- Jack MIDI auto-connects too!
- VU meters disengaged from synth via ring buffer.
- Failing to load parameters or instruments at startup is no longer fatal.
- Yoshimi accepts un-numbered instruments in banks again - under protest!
- Some more small UI and CL message refinements.
- In settings added Enable/Disable MIDI program change - some seq's don't play nice :(
  default is to enable. Compatible with Zyn's 'ignore program change'.
- Settings layout tidied up.
- Incremental DSP improvement - we now only fill/copy buffers that have a destination!
- Bugfix - when a part's audio out was directed to part only, system effects were still
  being generated and sent to main.
- Correction - audio to part *does* carry insertion effects if they are set.
- VU calculations now completely separated from sound generation and outside the mutex lock.
- Changed envelope cut-off to -60dB (was -40).
- Another addition to Will_Godfrey_Companion bank :)
- Bugfix - missing 'include' in main.cpp stopped compilation - but not in all environments!
- Changed unison size highlighting. With no code change, it stopped working for some reason!
- Improved VU displays.
- Updated INSTALL instructions and removed duplicates of this and COPYING in /src
- detached part outputs from main volume and added clip indication in panel (doesn't
  clear with 'Stop' so fundged)
- some more minor adjustments
- VU updates completed - and we're away!


yoshimi-1.2.3

- Some more minor bug fixes.
- INSTALL file now refers to V1.2.2
- Enabled saving audio destination in parameters file
    only relevant for jack output.
- Ported SubSynth overtones feature from Zyn. 2.4.4
- Ported Unison phase randomisation control from Zyn. 2.4.4
- Added checkbox in 'Settings' to allow a MIDI program change
  to enable a part if it was previously disabled.
- Ported AddSynth & SubSynth processing enhancements from Zyn. 2.4.4
- Changed part's key limit from a list to a spinner so you can set
  any value up to the maximum poliphony - 5
  This is error checked when parameter files are loaded.
- Changed unison size from a list to an enable button and spinner
  giving you finer grained control.
  Values that match ZynAddSubFX are highlighted for compatibilty
- Added experimental 'naturalise' small random detune feature at note-on.
- Performed lots of tiny optimsations.
- Disabled part audio out selection if not running jack.
- Put some more info in Docs - much more to do!
- Updated copyright notices.
- Temporarily disabled ALSA MIDI auto connect till I can find out why 
  it crashes - seems it's never worked.

  
yoshimi-1.2.2

- Started some documentation. Much more needed!
- Improved config saving. I think we're there now :)
- Fixed bug that caused segfault if MIDI voice changed with no GUI.
- Fixed bug that stopped MIDI bank change with no GUI.
- Added panel option to direct a part's audio to only main, only part or both.
- Cleaned up panel display.
- Added memory lock to jack ringbuffer (probably not needed).
- Restored PADsynth highlights and made them more distinct.
- Refined PADsynth and general boolean XML detection a little.
- Enabled reporting to console. It doesn't seem to affect CPU usage.
- Improved error reporting for missing bank or program.
- Added Test directory with MIDI and Rosegarden bank and program change files.
- Reinstated gzip compression on voice and parameter files.
- Added compression level to settings. 0 = plain XML save.
- Bug fix. Controllers window would sometimes freeze - thanks to Rob Couto for the fix.
- Added appdata as requested in the sourceforge features tickets. 
- Revised 'make install' to make sure everything goes to the right place.
- Changed position of Pitch bend roller in Vkeyboard to make things clearer.
- Small update to Will_Godfrey_Companion bank.
- Reinstated part Pan Depth control, but calling it Pan Width as that's more descriptive.


yoshimi-1.2.1

- Added alternative robot icon as an SVG. Thanks to Andrew Ter-Grigoryan
- Added option to enable a part if not already enabled, when doing a MIDI program change.
- Set Vkeyboard default velocity to 100 same as for ZynAddSubFX.
- Stopped settings asking twice about saving. Will do more on this!
- Rationalised linker flags.
- Added drumkits from Dario Straulino.


yoshimi-1.2.0

Added circle and spike AddSynth Waveshapes.

Added MIDI bank and program change. Bank change can be selected as MSB, LSB or disabled. Included CC for patches 128 to 160. Also CC selectable and can be disabled.

Finally resolved trailing zeros in detune bug.
Fixed microtonal saving bug.

Corrected parameter loading regression (that mainly affected the Overdrive sound).

Corrected regression that stopped the -K option autoconnecting

Other small bug fixes.

Added and updated voice patches.

Special thanks to Kristian Amlie and Tito Latini


yoshimi-1.1.0

* Optimization patches provided by Kristian Amlie.
* Added The Mysterious Bank by Florian Dupeyron aka My?terious.
* Virtual keyboard AZERTY patch, thanks to David Adler.
* Yoshimi has shiny new knobs! Thanks to Alessandro Preziosi aka licnep.
* Multiple JACK outputs implementation by Andrew Deryabin.
* Expand state file path before any check by Nikita Zlobin.
* Some minor cosmetic changes (placement of Close buttons, resized the panel window).


yoshimi-1.0.0

* In memory of Alan Calvert who passed away exactly one year ago. Cal, we're pretty sure it's only angel horns you hear and no devil trombones!
* Modified INSTALL file and added instructions on how to build Yoshimi outside the source tree. Thanks to Jimmy for the instructions.
* Previously when microtonal loaded .xsz files, it did not convert the tunings back into their x.y format, which was displayed to the user, this patch corrects this mistake. Thanks to Mark McCurry for the patch.
* Renamed Yoshimi icon.
* Applied patch from SourceForge ticket #3487751 (Simplify desktop file and install it and the icon file). Thanks to Tim harder for this patch.
* Yoshimi likes GCC >= 4.7 again.


yoshimi-0.060.12

* Fix for the keyshift/microtonal issue, patch provided by RPD (Rob). Thanks!

yoshimi-0.060.11

* Fix empty functions, fluid no longer produces (empty) implementations for totally empty functions in .fl files. More info: http://bugs.debian.org/cgi-bin/bugreport.cgi?bug=633476 and http://www.fltk.org/str.php?L2259 Thanks to Frank Kober for pointing out this issue and thanks for the patch.
* Dynamically switching to legato mode using a footswitch has been made possible by Kristian Amlie. Thanks for the patch!
* Renamed Yoshimi icon file in the desktop directory and modified desktop file accordingly. Packagers, please use this icon file, it has been designed specifically for Yoshimi. If anything needs to be changed in order to have this icon included please let me know

Jeremy Jongepier <jeremy@autostatic.com>


yoshimi-0.060.10

COPYING file updated


yoshimi-0.060.9

licence anomalies corrected.


yoshimi-0.060.8

Nothing too adventurous, just an incremental advance on 0.058.1 adding Paul's
Unison and Reverb enhancements, jack session support, panning inversion
corrections and assorted other tweaks and bug fixes. <|MERGE_RESOLUTION|>--- conflicted
+++ resolved
@@ -2,14 +2,12 @@
 
 yoshimi-1.3.2-rc2
 
-<<<<<<< HEAD
 2015-1-31 Andrew
 - Start guis only from main gui thread
-=======
+
 2015-1-28 Will
 - Added check to prevent attempt to change non-writable instrument files
   *before* GUI entries written
->>>>>>> fe5ec4c5
 
 2015-1-27 Will
 - Allow instrument name of just 3 chars
