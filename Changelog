--- conflicted
+++ resolved
@@ -4,10 +4,6 @@
 * BugFix: SubSynth detune type off by one error.
   GUI only, CLI was correct.
 * Corrections to 'Note_Envelopes.txt'.
-<<<<<<< HEAD
-* BugFix: Base Func parameters not updating RH graph.
-=======
->>>>>>> c312f831
 
 2018-3-30 Will
 * Included 'AddSynth Morph' instrument in companion bank.
