<<<<<<< HEAD
yoshimi 1.5.11 rc4
=======
yoshimi 1.5.11

2019-5-12 Will
* Moved hidden filenames fro globals to main.
  Only place they ever need to be identified.
* Moved instance start out of loop.
  Slightly improves timing.
* Added extra message when loading manual.
* Edited docs.
* Set release as 1.5.11
>>>>>>> a16ad89f

2019-5-11 Will
* Further work to improve multi-instance.
* Additional changes to thread code.
  Also removed some poorly performing ideas.

2019-5-10 Will
* Final tweaks to code.
* Applied rough fix to startup overloads.
  Only applies to secondary instances.
* Updated docs for release.
* Updated meta-info.
* Set version as 1.5.11 rc4

2019-5-9 Will
* Added code to ensure hidden gui enable is in sync.
* Moved some mallocs to prevent memory leaks.
  Would only occur under abort conditions.

2019-5-8 Will
* Trial of startup display
  Currently disabled.
* Some cleanups.
* Corrected previous changelog message.
* Startup display now working.
* Set version as 1.5.11 rc3

2019-5-7 Will
* Further improvements to instance behaviour.
  Time delays are almost entirely due to GUI
  slow startup. This has been an issue for
  a very long time.
* Put Autostart back on direct call.
  Still problems with GUI when threaded.
* Set version as 1.5.11 rc2

2019-5-6 Will
* Improved new/multi instance behaviour.
  There is still an issue with the gui causing
  occasional crashes :(
* Set version as 1.5.11 rc1

2019-5-5 Will
* Completed padSynth parameter conversions.
* Enumerated history lists.
* Improved history list internal structures.
* Moved most additions from synthEngine to Interchange.
  This was done so that loading (say) a state file
  didn't falsely update/corrupt other history lists.

2019-5-4 Will
* Added CLI access to spot noise.
* Linked spot noise appearance to single master feature.
* Rationalised interchange parameters for setpadparams.
* Updated docs.

2019-5-3 Will
* BugFix: Primary definition of singlePath in wrong file.
* 'Enable Single Master' now always hidden for LV2.
  It's not relevant to it at all.
* CLI can now handle single master control.
* Updated docs.
* First trial of spot noise.

2019-5-1 Will
* All Interface files have no 'using namespace std'
* All MusicIO files have no 'using namespace std'
* Single master instance now properly accessed.
  Not CLI yet.

2019-4-30 Will
* Single master instance now switchable from GUI.
  Also made some refinements to code allowing this
  to be hidden until certain it's safe.
* BugFix: Crashes on some systems when opening the GUI.
* Refined instance startup tests in main()

2019-4-25 Will
* Added PART_POLIPONY to globals
  It had been defined numerically in two places!
* Added PART_POLY, PART_MONO, PART_LEGATO, MIDI_LEGATO
  MIDI_NOT_LEGATO to globals
  These had been set numerically in multiple locations.
* More transfers from 'using namespace' to 'std::'

2019-4-24 Will
* Added tooltips to master and part VU meters.
* Single main instance now seems correct.
  A first start double-click will still start two
  separate instances, but all other combinations
  will start just one, without risk of a crash
  through tring to start multiple instances at
  the same time.

2019-4-23 Will
* Removed redundant 'detach' thread element.
* Started entering 'std::' not 'using namespace'.
  This removes potential ambiguities, especially
  as we are now using local namespaces heavily.
* Some code cleanups.

2019-4-22 Will
* Internal 'no action' moved to new source byte.
* Adjustments to new placeholders.

2019-4-21 Will
* Set placeholders for new type/source bytes.
* Applied warning patch in main.cpp from Hermann.
* Doc updates
* Click on mixer part VU now cleared limit warning.

2019-4-20 Will
* BugFix: Adnote voice modulator damping incorrect.
* Further work on auto single main instance.
* Changed control block from 12 to 16 bytes.
  This will enable us to split source from type
  and miscMsg from par2. Also gives 2 spare bytes.

2019-4-19 Will
* Implemented separate L/R part VU metering.
* Removed some direct calls from VU GUI to synth.
* Added new miscMsgClear() function.
  Called on major resets in case of message leaks.
* Some code cleanups and doc updates.

2019-4-18 Will
* Made 'A' frequency entry box wider.
* Master VU now fully cleared at startup.
* Removed fake peak indication from disabled parts.

2019-4-15 Will
* Added first time start info window.
* Further small CLI refinements.

2019-4-15 Will
* Implemented CLI MIDI controllers.
  This had been forgotten :(

2019-4-14 Will
* CLI part common control text copied to sections.
  Being separate was confusing in some situations
  and not particularly helpful generally.

2019-4-11 Will
* Fix 'A' note range as 329 to 660 Hz.
* Added note info to /doc

2019-4-9 Will
* BugFix: CLI not setting effect numbers.
* Added named effects controls replacing some numbers.
* CLI now shows a '?' for changed effect presets.
* Some doc updates.

2019-4-8 Will
* Removed /Misc/FileListItem.h
  It was never called, referenced or included.
* A few minor cleanups.

2019-4-6 Will
* Disable GUI Analog Phaser controls when not set.
* Revised Gui Layout to make this more obvious.
* Further adustments - Phase disabled for Analog.
* Re-ordered controls.
* L/R also disabled for Analog.

2019-4-3 Will
* Converted Bank root control to MSB, LSB, OFF.
* Undated docs.

2019-4-1 Will
* Added more informative tooltips.

2019-3-27 Will
* Completed GUi updates for effect controls.
* Implemented master mono/stero switch.
* Resets and state/patch loads clear mono/stero switch.

2019-3-26 Will
* BugFix: MIDI-learn now learn correct effect numbers.
  GUI still not updated correctly yet.

2019-3-23 Will
* Corrected code indentation and missing bracket
  in UI/MiscGui.cpp

2019-3-22 will
* Further adjustments to suppress GCC7 warnings.
  Some global enums changed to const unsigned char.
  CmdInterface/helplist() changed to char.
* Added more warning/error traps to CMakeLists.
* Removed some switch case dropthroughs.
* Final GCC7 warnings suppressed?

2019-3-21 Will
* Bugfix: Insert effect part list out of step.
* Sorted out potential GCC7 build warnings.

2019-3-20 Will
* Dynfilter insert done for local changes.
  No idea how to set for patch loads :(

2019-3-19 Will
* Most effect warnings now correct.
  Still incorrect when loading :(
* All part warnings correct.
* Sys/Ins warnings done too.
  CLI not done though!
* BugFix: Error loading instrument effects.
  Preset and parameter in wrong order.

2019-3-18 Will
* More work on effect warnings.
  Still more to do
  CLI test messages in place

2019-3-17 Will
* Temporarily disalbled Hi Res LFO.
  It will change!

2019-3-16 Will
* Effect change recognises intstrument loads.
* BugFix: CLI distortion not seing preset change.
* Effect change sets now sets colour of field.
  Still some corner cases to correct.

2019-3-15 Will
* LFO conversion done
  but CLI/GUI entries need improvenment.
* Corrections in LFO conversions.
* Effect change warning in place
  but not yet exposed to GUI and CLI.

2019-3-14 Will
* Initial conversion of LFO speed toint32_t.

2019-3-12 Will
* Waveform window now warns of lower voice edit.
  Doesn't yet say which one!
* Voice and Modulator warnings done.

2019-3-10 Will
* BugFix: Limits default wrong on DynFilter.
  System/Insert volumes reversed.
* Set up label for lower voice oscillator warning.
  Not yet in use. Need to work out how.

2019-3-8 Will
* Small improvement to CLI 'list' command.

2019-3-4 Will.
* Updated docs.
* Set release as 1.5.10.2

2019-3-3 Will
* Applied mxml patch from Adam.
* Temporarily disabled startup instance control
  for bugfix release.
* BugFix: Instrument window not showing controls
  only first instance and called from bank window.

2019-3-2 Will
* Moved gzipped loading from XMLwrapper to FileMgr.
  Used pointer to string to return error reports.

2019-3-1 Will
* Added endian check for PadSynth export.
* Revised ALSA endian check.
* Made (obvious) improvement to endian detection.
* Moved gzipped saving from XMLwrapper to FileMgr.
  This also fixed memory leak if saving failed.
* Found several memory leaks in XML code
  all triggered by file errors.
* Improved gzipped saving.

2019-2-28 Will
* Added data block saving to Filemanager
* Revised PadSynth export.
  WaveFile.cpp is now redundant.

2019-2-26 Will
* MasterUI now only references files in widow code.
* Removed file extension references in MicrotonalUI.
* Removed file extension references in MidiLearnUI.
* Removed file extension references in VectorUI.
* Removed file extension references in config.cpp

2019-2-25 Will
* No more direct file access in 'Cmdinterface'.
* New string parser in 'MiscFuncs'.
* Improved 'XMLwrapper'.
* Most file extension definitions now standardised
  but fltk filer calls still fixed strings :(
* No more direct file access in 'Microtonal'.

2019-2-24 Will
* All direct file access removed from 'Bank'
  except two directory scans.

2019-2-23 Will
* Installed placeholder FileMgr in /src/Interface
  This will eventually handle all actual file operations
  for consistency and simlifying porting to other systems.
* Started moving file functions from MiscFuncs to FileMgr.
* Completed transfers from MiscFuncs to FileMgr.
  Other calls to find in other files :(

2019-2-20 Will.
* Added missing LFO intensity control description to CLI.
* Adjusted CMakeLists.txt for better 'native' recognition.
* Copied in Rob's FLTK fix.
* Moved cairo tests inside fltk build option.

2019-2-14 Will
* Now only the main instance can change bank structure.
  Others can read/change their current selected ones.
* Updated dependencies.

2019-02-10 Rob
* put FLTK sources & libs back in old places in CMakeLists -- tacking
  the libs on at end of the list sometimes broke linker command line.
  It's an empty string when GUI_FLTK=0, anyway.

2019-2-6 Will
* Almost completed GUI detachment for headless.
* Applied patch from Rob - completes headless builds.

2019-2-1 Will
* Enabled headless build (Not LV2).
  Not fully tested.

2019-1-27 Will
* Enabled full CLI start sequence .state .xmz .xiz .xly
  but can be either jack session or state not both.

2019-1-24 Will
* Complex float rounding towards zero now just int(n).
  Rationale: This in most cases restores the original
  Zyn 2.2.1 method. Also, the assembler hack used to get
  faster performance is not portable across CPU types.
  These conversion were all for positive only values so
  there is no +- zero issue and the int+truncf combination
  is *much* slower than just int, yet does exacly the same.

2019-1-23 Will
* Removed all remaining mutex references.
  Already almost entirely commented out.

2019-1-22 Will
* BugFix: missing 'else' so CLI filter not seeing L1/H1.
* Implemented loading MIDI learn fro CLI.
  Currently it seems you can only set one command line
  argument. Observed priority is .state .xmz .xiz .xly
  Need to see if this can be made recursive.
* Minor adustments to startup handover.

2019-1-20 Will
* Sending SIGUSR2 to running Yoshimi starts new instance.
* Yoshimi hands over startup if there's a running instance.

2019-1-13 Will
* Confirmed previous fix and set release as 1.5.10.1

2019-1-12 Rob, Will, Hermann
* BugFix: Changes to CMakeLists.txt failed fedora build.
  Directly setting CMAKE_CXX_FLAGS overwrote previously
  defined flags the distro package required. We now add
  our settings as a prefix to existing CMAKE_CXX_FLAGS
  so the distro values take priority.
* Changed Examples/synth_prelude files to link to original.
  Done to avoid possible licensing issues.
* Added new warning file to dev_notes about spelling errors.
* Set bugfix release as 1.5.10.1 rc1

2019-1-6 Will
* Modified 'main' to remove stand-alone/LV2 build contention.
* Bank.h, Config.h, Config.cpp no longer different builds.
* Added warning about XML names in dev_notes.

2019-1-3 Will
* Fixed regression - Resonance deactivated 'Close' button.
* Added 'Multi Rushes' instrument to 'Will Godfrey Collection'.
* Corrected some file dates.
* Final updates to docs.
* Set release version as 1.5.10

2019-1-2 Hermann
* Refactored the PRNG code into a class.
* Extracted the source code of the random_r() function
  from C standard lib, which Yoshimi relied on previously.
* Simplified and adapted this code to our usage, verified
  it produces exactly the same random numbers as Glibc 2.24
* re-integrated all further float->int optimisations done
  by Will while reworking the PRNGs.

2018-12-22 Will
* Frequency LFO regresion fix from Rob.
* Set version as 1.5.10 rc3

2018-12-21 Hermann
* While RC testing, spotted subtle sonic changes
  to some complex layered instruments.
* Investigation indicates a different fluctuation patterning
  of the Jenkins PRNG algo as reason, while, on average,
  both the new and the old PRNG algos perform similar.

2018-12-18 Will
* Changed PRNGs to specifically use uint32_t
* Updated most docs for release.
* Set version as 1.5.10 rc2

2018-12-9 Will
* Some minor code cleanups.
* Doc updates.
* Set version as 1.5.10 rc1

2018-12-6 Will
* Fixed GUI regression Resonance Apply button
  inoperable when resonance disabled!
* Added 'Echo Multimod' to Will_Godfrey_Companion.
* Also added 'Cathedral Pipe organ'.

2018-12-5 Will
* Added CLI warning when insEffect is unrouted.
* Fixed CLI regression. Set part program blocked
  if part was not enabled - should auto-enable.

2018-12-3 Will
* BugFix: CLI Solo not accessing twoWay mode.
* Doc updates.

2018-12-2 Will
* BugFix: readAllData() not returning indirect value.
* More details available in CLI list part.

2018-12-1 Will
* CLI List part gives detailed current status.
  It gives further details if in part context.

2018-11-30 Will
* Prng behaviour now confirmed and reseeds removed.
  Quite unnecessary. Needs many hours of continuous
  playing to begin to get anywhere near pattern repeat.

2018-11-28 Will
* Inplemented a new prng with no external libraries
  based on "A small noncryptographic PRNG"
  by Bob Jenkins

2018-11-27 Will
* Randomness can now be disabled for test purposes.
  Enabe #define NORANDOM in globals.h
  This makes subSynth and padSynth sound strange :o
* A bit more work on unified presets placeholders.

2018-11-25 Will
* Moved all static CmdInterface strings from .cpp to .h
* Corrected some CLI EQ text.
* Changed CLI internal names to avoid potential clashes.

2018-11-24 Will
* BugFix: Limits tests not finding dynfilter-filter.
* Completed CLI access to dynfilter. Phew!
* Some extra CLI code cleanups.

2018-11-23 Will
* All CLI effects help lists done.
* CLI EQ controls done.
  (band and stages don't update GUI yet)
* Some code cleanups.
* CLI dynfilter mostly done.
  Not the actual filter editor.

2018-11-22 Will
* Revised CLI effects code.
* BugFix: SysEff 'send' returned wrong value.
* CLI help effect lists complete to distortion.
* No top level CLI help data when calling by name.

2018-11-21 Will
* CLI Reverb and Echo controls completed.
  and created new help lists for these.
* Added help list of all effects (by name).

2018-11-20 Will
* Small adjustments to NRPN effects in synthEngine.
* Started defining CLI effect controls.

2018-11-18 Will
* Created placeholders for unified presets system.

2018-11-17 Will
* Changed CLI formant filter formant number for clarity.
* Improved CLI filter help list.
* Added CLI display of filter's current vowel/formant.

2018-11-11 Will
* Improved CLI kit mode controls.
* Added CLI min to last note and max to last note.

2018-11-10 Will
* CLI fine tuning.
* Added dummy Part entries in limits for text entries
  that have no 'value' to prevent errors when tested.
* Changed CLI Velocity 'Offset' to 'Level'.
  This prevents a clash with ON/OFF commands.
* More CLI adjustments and conversion to sendNormal().
  This provides better error checking and reporting.
* Corrected CLI Voice Modulator type message.
* BugFix: CLI Voice number blocked if current disabled.
* CLI kitmode is now a pseudo context level.
  It emulates normal 'back' actions.

2018-11-9 Will
* All CLI part contexts checked for enable.
* Substantially revised CLI part level controls.
  No need for KMode, KItem as names unique and
  numbers assumed to be kit items in this mode.
  Effect and Name no longer need 'K' prefix.

2018-11-8 Will
* Further revision to CLI AddVoice controls.
* BugFix: CLI waveform change only setting voice 1.
* Improved CLI waveform selection.
* CLI checks part enabled before other controls.

2018-11-7 Will
* Added missing controls to CLI voice modulator.
* Simplified CLI voice modulator type setting.
* Revised CLI common controls.
  Detune types now names, not numbers.
* BugFix: limits test not seeing AddSynth Modulator.

2018-11-4 Will
* Completed all CLI waveform controls.
 I think!
* Adjustments to CLI minimum abbreviations.

2018-11-3 Will
* Added CLI waveform access for modulators.

2018-11-2 Will
* Completed CLI AddVoice controls :)

2018-11-1 Will
* Enabled formal CLI access to AddVoice Modulator.
  Envelope inserts and common controls not done.

2018-10-31 Will
* Fixed regression - disappearing waveform Mag Type.
* Removed Harmonic Shift Reset.
  It's function is performed by a right click on the
  Harmonic Shift up or down button.
* Implemented CLI voice unison controls.
* Implemented CLI remaining voice controls.
  Not modulator ones.

2018-10-30 Will
* CMakeLists.txt improvement from Hermann.
* GUI waveform deactivation adjustments:
  harmonic randomness.
  waveshape.
  spectrum adjust.
  filter.
  modulation.
  adaptive harmonics.
  base type parameter.
  base modulation parameters.
* Further adjustments to GUI waveform deactivation.

2018-10-28 Will
* PadSynth GUI 'apply' button updates when exporting.
* Added 'wait' command to CLI scripts.
* Added read/write part kit item name to CLI.
* Properly resolved PadSynth segfault.
  Due to invalid error check!
* Minor adjustments to CLI PadSynth text.
* Added ID for context level for AddSynth Voice Modulator.

2018-10-27 Will
* BugFix: GUI segfault exporting padsyth samples.
  Only on kit items > 0 and fix is temporary hack :(

2018-10-26 Will
* Implemented CLI PadSynth Controls.

2018-10-25 Will
* Found missing PadSynth overtones option.
* Deactivate PadSynth overtones if set as harmonic.
* Small revision to PadSynth GUI.
* Deactivate SubSynth overtones if set as harmonic.

2018-10-24 Will
* Deactivate PadSynth amp group if Multiplier off.

2018-10-23 Will
* Started defining CLI PadSynth Controls.

2018-10-21 Will
* Implemented proper resonance limits.
* Corrected 2 AddSynth tooltips.

2018-10-20 Will
* Added Lorenzo's synth_prelude to examples.
* Possibly cured occasional GUI corruption.
* Completed CLI AddSynth base controls.

2018-10-19 Will
* Most #defines in globals.h changed to const.
* BugFix: CLI not reading resonance points.
* Completed initial trial of CLI resonance entry.

2018-10-18 Will
* Some cleanups to Resonance GUI.

2018-10-17 Will
* Deactivate resonance GUI if not enabled.
* All mutex code now commented out.
  Will eventually be removed if no problems.

2018-10-15 Will
* Minor code cleanups.
* Doc updates.

2018-10-14 Will
* BugFix: wrong defaults for resonance.
* Resolved more magic numbers.
* Set max buffersize to 8192.
* Revised and unified MIDI controllers.
* Moved CC definitions to globals.h

2018-10-13 Will
* Created global YOSH namespace.
* Implemented common F2B (float to bool) function.
* Updated docs.

2018-10-12 Will
* Converted remaining truncf calls to FR2Z2I.
  Behaviour is now entirely consistent.
* Temporarily disabled assembler FR2Z2I code.
  It screws up in LV2 :(
* Unified DynFilter Filter/Effect controls.

2018-10-2 Will
* Changed F2I to FR2Z2I to clarify behaviour.
  i.e. float round to zero to integer.

2018-10-1 Will
* Completed F2I adjustments.
* Started populating with new F2I.

2018-9-30 Will
* BugFix: AddSynth FM mod was cogging notes.
  Only that mod and at notes close to sample rate.
* Improved note/mod oscillator frequency calculations.
* Reinstated a more advanced version of F2I.
  Some misinformation earlier :(

2018-9-27 Will
* Accepted typo checks from debian.
* Some doc corrections.

2018-9-24 Will
* Bugfix voice list out of sync with voice editor.
* Copied in new user guide.
* set new README.txt
* Set version as 1.5.9 release

2018-9-23 Will
* BugFix: CLI not setting midilearn mute.
* Enabled comments in CLI script.
  Also added more error checks.
* Typo corrections:(
* Corrected CLI 'expand' info.
* Updated docs.
* Added Sub Choir to Will_Godfrey_Companion.
* Set version as 1.5.9 rc3

2018-9-19 Will
* BugFix: Failed older manual if current missing.
* Revised CLI status to compress line length.
* Set version as 1.5.9 rc2

2018-9-18 Will
* Most important parts of CLI waveform done.
* Set version as 1.5.9 rc1

2018-9-17 Will
* Started work on CLI waveform controls.

2018-9-16 Will
* Added contributors list to About window.
* Made some startup entries stdout only.
* Removed some instance startup dublication.
* CLI envelope freemode done.
  Some reporting errors and missing checks.
* Improved CLI filter help list.
* Corrected CLI freemode reporting.
* Added CLI freemode error checks.
* Improved CLI envelope help list.

2018-9-15 Will
* Completed CLI scripts.
* Implemented CLI context report control.
* Further CLI clean-ups.
* Implemented CLI formant filter controls
  but needs more testing.

2018-9-14 Will
* Refactored CLI internal messaging.
* Implimented CLI scripts.

2018-9-13 Will
* Set up CLI list entries for formant filter.
  Not implemented yet.

2018-9-12 Will
* Added CLI placeholder for formant editor.
* Added filter category to prompt.

2018-9-11 Will
* Added CLI placeholder for freemode envelopes.
* Added freemode status to prompt.

2018-9-10
* CLI lfos & envelopes remember last type used.
  amplitude, frequency, filter bandwidth
* CLI prompt now shows type and status of these.

2018-9-9 Will
* Optimised some CLI selection routines.
* Improved CLI prompt information.
* Further refinements to CLI controls and messages.
* CLI LFO & Envelope enables inplemented.
* Simplifed ON/OFF controls in CLI lists.
  Can still actually use any of:
  ENable, ON, YEs or DIsable, OFf, NO
* Corrected wrong CLI kitmode help entry.

2018-9-8 Will
* Added CLI placeholders for LFOs and filters.
* Completed CLI controls for LFOs.
* CLI filters done except formant editor.

2018-9-7 Will
* Found and mitigated cause of major memory leak.
  In XML - needs more work to resolve completely.
* Startup now counts banks and instruments seen.
* All instances now use a single bank file.
  They can still get out of sync per session but
  there is no longer a risk of bank corruption.

2018-9-6 Will
* Bugfix: Occasional segfaults starting new instances.
  Caused by call crossing threads :(
* Moved currentRoot and currentBank from Bank to Config
  Where they always should have been :@)

2018-9-5 Will
* BugFix: Reverb type not updating bandwidth control.
  Thanks to Jesper for finding the cause.
  Also some GUI effect 'switches' not set by CLI.
* BugFix: (ancient) Reverb bandwidth control *value*
  GUI not set to default when enabled.

2018-9-4 Will
* BugFix: instances not showing correct root list.
  GuiThreadMsg for banks in wrong place.
  May have caused crash when opening instances.

2018-9-3 Will
* BugFix: Crash if instrument name just 4 digits.
  Thanks to Kristian for the hint :)

2018-9-1 Will
* BugFix: GUI not setting resonance points.

2018-8-31 Will
* Added CLI SubSynth bandwidth envelope.
* Adjusted help lists.
* Added more CLI error reporting.

2018-8-30 Will
* Added common envelope controls to CLI.
  Not freemode yet.
* Updated help lists.

2018-8-29 Will
* Made CLI help lists more consistent.
* Added CLI overtones entries for sub and pad.
* Added pad 'apply' control to CLI.
* Updated query lists.
* Completed CLI SubSynth main controls.
  Not envelope/filter inserts.


2018-8-28 Will
* Completed CLI part common controls.
* Moved Voice enable down to 8 for compatibility.
* Moved Voice amplitude envelope enable down to 7.

2018-8-27 Will
* Improved CLI fault and context sensitivity.
* Aded more info on CLI prompt.
* Some settings now checked on each CLI loop.
  Will be for checks against external changes.
* Implemented new part 'common' controls list.
* Updated ? lists to include subsynth.
  Also more flexible for later additions.
* Changed NRPN 7 bit command to remove ambiguity.

2018-8-26 Will
* More refinments to CLI command structure.
* Added common stereo, octave, detunes.
* subSynth CLI harmonic anp and bandwidth done :)

2018-8-25 Will
* Identified engines and kit mode in CLI prompt.
* All CLI kit mode controls active.
* Extended CLI parts help to include new controls.
* Improved many enable/disable settings.
* Revised and simplified CLI Mlearn section.

2018-8-24 Will
* Temporary fix to banks selection anomally
  The whole of bank needs review.
* More work on CLI part level controls.

2018-8-20 Will
* Implemented CLI placeholder function fo AddSynth.
* Implemented CLI placeholder function fo SubSynth.
* Implemented CLI placeholder function fo PadSynth.
* Implemented CLI placeholder function fo AddVoice.
* Implemented main CLI kit mode controls.
  Enable engines, kits and kit engines, not AddVoice.
* Implemented CLI Volume, Pan, Velocity for engines.
  Includes kit engines but not AddVoice.

2018-8-19 Will
* Added GUI warning when active part disabled.
* Removed some redundant test code.
* Added "Simple Bass" and "Hollow Ghost Ensemble
  to "Will Godfrey Companion" bank.
* Set up enums for further CLI control levels.
* Improved high bit detection in MiscFuncs.cpp
* Added high bit clearing to MiscFuncs.cpp
* Revised CLI sys, ins, part effect settings.
* Revised naming for CLI context levels.

2018-8-18 Rob
* Initialise and freshen MasterUI->activePart.

2018-8-18 Will
* Improved patch load behaviour crossing CLI / GUI.
* Started work on CLI kitmode.
* BugFix: Saving to bank not updating GUI.

2018-8-17 Will
* Implemented read most CLI min, max, default
  for formally defined ones.
* Implemented most CLI Mlearn initialisation
  for formally defined ones.
  Can't cancel from CLI though and non-learnable
  ones appear to learn.
* Added CLI help info to new controls.

2018-8-16 Will
* BugFix: CLI not setting some values
  and not reading any :(
* Started on CLI for reading min, max, default.

2018-8-15 Will
* All GUI default requests now set by limits.
  This is a major refactoring, considerably
  reducing the duplication in the GUI and adding
  more functionality.
  Some switches don't yet update, but are correct.

2018-8-14 Will
* Added missing conversions in FilterUI.fl
* Added missing conversions in EnvelopeUI.fl
* BugFix: EffUI.fl updates incomplete :(
* Added missing conversions in LFOUI.fl

2018-8-13 Will
* Separated system and insert control names.
* Updated docs.
* Added missing conversions in EffUI.fl

2018-8-12 Will
* Reorganised and combined XML & history types.
  History lists now identified by name.
* More 'type' and 'control' conversions in CLI.
* Small GUI updates/corrections.

2018-8-7 Will
* BugFix: Corrected wrong operator use.
  Was || when it should have been |
* Envelope limits done.

2018-8-6 Will
* Found more missing conversions :(

2018-8-5 Will
* Updated addSynth limits.
* Updated padsynth limits.
* Updated subSynth limits.
* Updated controller limits.
* Completed sys/ins control change.
  Envelope defaults still to do.

2018-8-4 Will
* BugFix: MIDI-learn Cancel.
  It was only pretending to :(
* Updated Microtonal.cpp limits.
* MicrotonalUI.fl converted to enums.
* Updated SynthEngine.cpp limits.
* MasterMiscUI.fl converted to enums.
* MasterUI.fl mostly converted to enums.
  Still some control values for MIDI,
  System and Insert effects to do.
* ConfigUI converted to enums.
* BankUI converted to enums.
* All MIDI controls now done.
  Effects still not complete.

2018-8-3 Will
* OscilGenUI.fl converted to enums.
* Completed limits in Synth/OscilGen.cpp
* PartUI.fl converted to enums.
* Some minor cleanups.
* VectorUI.fl converted to enums.
* Vector limits now same format as others.
* ResonanceUI.fl converted to enums.


2018-8-2 Will
* ADnoteUI.fl converted to enums.
* More clarifcations in MiscGui.cpp
  Also found more missing conversions :(
* SUBnoteUI.fl converted to enums.
* PADnoteUI.fl converted to enums.

2018-8-1 Will
* Partly implemented envelope limits.
  Not defaults.
* MIDI-learn test now using limits and
  not the GUI version.

2018-7-31 Will
* Implemented filter limits.
* Added MIDI-learn to filter limits.

2018-7-30 Will
* Implemented LFO limits.

2018-7-29 Will
* More work on Limits.
* Converted limits error checks.
* Updated limits doc.
* Improved encoding in UI/MiscGui.cpp
* More work on limits.
* Picked up a few more stragglers.

2018-7-28 Will
* Cleaned up some missing conversions.
  Also corrected previous date!
* More identification of anonymous 255s.
  e.g. NO_MSG, UNUSED, NO_ACTION
* Converted bank controls to enums.
* More missing conversions :(
* Started identifying types and sources.
* Still more missing conversions!
* Rationalised limits in Interface/CmdInterface
* Started converting limits to enums.

2018-7-27 Will
* Converted effect type controls to enums.
  More work needed :(

2018-7-26 Will
* Converted envelope controls to enums.

2018-7-25 Will
* Converted MIDIlearn controls to enums.

2018-7-24 Will
* Revised enum namespace terminology.
  No intrinsic code changes.
* Converted resonance controls to enums.
* Converted LFO controls to enums.
* Converted filter controls to enums.

2018-7-23 Will
* Converted oscillator controls to enums.

2018-7-22 Will
* Converted main addSynth controls to enums.
* Converted addVoice controls to enums.
* BugFix: CLI not setting GUI Bypass GobalFilter.
* Revised build dependencies.

2018-7-21 Will
* Completed scales enum conversion.
* Converted subSynth controls to enums.
* Converted padSynth controls to enums.

2018-7-20 Will
* Completed vector GUI enum updates.
* Updated docs and images.
* BugFix: scales CLI keymap entry wrong controls.
* Started enum conversion of scales.
* BugFix: scales CLI keymap not updating GUI.

2018-7-10 Will
* Corrected GUI Vector/Part/Mixer/Bank anomaly.
  This whole area needs a *major* refactor :(

2018-7-9 Will
* Started conversion of Vectors.

2018-7-5 Will
* Separated common main/part controls.
  Makes enums properly independent.

2018-7-3 Will
* Improved fade/mute/loopback isolation.
* Added 'muted' enums.
* Changed some names to improve clarity.
* Restored lost main control conversions :(
  Too many local branches?

2018-7-1 Will
* Caught more missing conversions :(

2018-6-30 Will
* Added some missing enum conversions in 'interchange'.
* Implemented control routes as enums.

2018-6-29 Will
* GUI config controls converted to enum.
* Defined 'insert' enums, and converted all occurrences.

2018-6-25 Will
* BugFix: GUI mixer controls not setting part window.
* Forgot section changes in resolveReplies.
* Interchange config controls converted to enum.
* CLI config controls converted to enum.

2018-6-24 Will
* GUI part controls converted.
* GUI main engine controls converted.
* Further work on addVoice/addMod controls.
  These no longer need to be fixed values.

2018-6-23 Will
* Added engines to globals.h
* Further work on Interchange.cpp
* CLI Part level mostly converted.
* Corrected multiple commit/merge failures :(
* Further adustments to Interchange.cpp

2018-6-22 Will
* Moved CommandBlock from MiscFuncs'.h to globals.h
* Set up part level controls enum in globals.h
  Converted actual commands in Interchange.cpp
* Implimented small optimisation for reads.
* Minor doc updates.
* Completed part controls move in  Interchange.cpp

2018-6-21 Will
* Instruments can now be swapped between banks and roots.
* Small doc updates.
* Created new globals.h file.
  Transfered definitions from CMakeLists.txt

2018-6-13 Will
* Small optimisation in 'zread'.
  Also shortened read loop usleep time to 10uS.

2018-6-13 Will
* implimented 'zread' CLI test for command structure.

2018-6-11 Will
* Bugfix: Wasn't reloading solo-twoway.
  Saved OK, but reloaded as loop.
* Formalised manual search and opening.
  GUI now only calls via command block.


2018-6-5 Will
* BugFix: Clearing kitmode key ranges was resetting.
* BugFix: Bank renaming now working across roots.
  Disabled instrument swapping across these for now.
* Improved banks swap error checks.
* Added gzipped manual patch from Hermann.
* Set as 2nd bugfix release :(


2018-6-1 Will
* Set as bugfix release.

2018-5-31 Will
* Corrected GUI handling of part saves.
  Also improved label colour handling.
* Corrected Envelope freemode delete point.

2018-5-28 Will
* Changed lstat to stat in MiscFuncs.cpp
* Finalised code and docs.
* Set release version as 1.5.8

2018-5-24
* Re-implemented autoloading instances.
  Seems completely correct now states corrected.
* Set version as 1.5.8 rc5

2018-5-24 Will
* Revised Config.cpp so instances get base config.
  Previously they had the system defaults.
* Corrected anomally with loading saved states.
  Loaded the wrong one under some circumstances :(
* Set version as 1.5.8 rc4

2018-5-23 Will
* Corrected minor anomally in channel switcher.
* Solo modes except column use blue for highlight.
  This is in the mixer window and easier to identify.
* Set version as 1.5.8 rc3

2018-5-19 Will
* Cleaned up 'solo' interaction between CLI & GUI.
* Fixed regression: GUI not exporting banks.
* Code optimisations between Interface & Bank.
* Set version as 1.5.8 rc2

2018-5-18 Will
* Implemented universal bank swaps.
* Banks no longer private to SynthEngine.
  Too much access from Interchange needed and was
  getting silly always routing via SynthEngine!
* Updated docs.
* Improved banks swap error reporting.
* Temporarily disabled auto instance loading.
  it wasn't stable enough for release :(
* Set version as 1.5.8 rc1

2018-5-17 Will
* Changed Solo choice name 'Recoil' to 'TwoWay'.
* Reduced debounce time to 60mS.
* Improved CLI reporting.
* Improved instrument swap error messages.
* Updated docs.

2018-5-11 Will
* Completed universal instrument swaps.
* Partially updated docs.

2018-5-9 Will
* BugFix: GUI swap instrument with bank now ignored.
  Would segfault previously.
* Preparing for universal instrument swaps.
  From any root/bank to any root/bank :)

2018-5-7 Will
* Non relevant GUI settings now deactivated for LV2.

2018-5-5 Will
* CLI can now clear a part.
  set 'clear' instead of an instrument number.
* Bugfix: GUI failing to clear correct part.

2018-5-4 Will
* Added 250mS de-bounce to solo loop and recoil options.

2018-5-3 Will
* Added 'recoil' mode to channel switcher (Solo).
  Incomming CC value:
  0         ignore
  1 to 63   decrement active part MOD 16
  64 to 127 increment active part MOD 16
* Updated docs

2018-5-2 Will
* Further improvements to CLI handling of instances.
* Started preparation for possible singluar set of banks.
* Minor cosmetic update to main GUI.
* Updated docs.

2018-5-1 Will
* Improved CLI handling of instances.
* Fixed regression: Had killed LV2 again :(

2018-4-29 Will
* CLI can now close instances.
* Minor improvements to CLI instance controls.

2018-4-28 Will
* BugFix: Mixer Panel 'Edit' right click sometimes fails.
  Should open part editing window.
* Transferred instance generation to new controls.
* Added Instance generation to CLI.
* Updated docs.
* Formally implemented CLI current instance swapping.
  Still can't yet delete them.

2018-4-27 Will
* BugFix: External instrument load always went to part 1.

2018-4-26 Will
* Almost all part-level changes check for "Simple Sound".
  Just *entering* the editors doesn't now.

2018-4-25 Will
* Code cleanups.
* Added error checking and limits to scales (microtonal).
* Enabled MIDI-learn for some scales settings.
* Doc updates and corrections.
* Added highlights to learnable controls.

2018-4-22 Will
* 'autoInstance' disabled by default, set in config.
* Default state files handled correctly.
* BugFix: Build 1287 had broken LV2 :(

2018-4-19 Will
* Second attempt at autoloading :(
* Corrected changelog.
  Previous two were one commit.
* Still not handling user state files correctly :(

2018-4-18 Will
* First trial of autoloading other instances.
* Started refinements to MiscMsg.

2018-4-8 Will
* Minor code cleanups.
* Enabling a part now always makes it current.
  Disabling doesn't change which is current.
* Mixer Edit button now always opens the part window.

2018-4-1 Will
* BugFix: SubSynth detune type off by one error.
  GUI only, CLI was correct.
* Corrections to 'Note_Envelopes.txt'.
* BugFix: Base Func Parameters not updating RH graph.
  Actions were correct though.
* Corrected a bad reset :(

2018-3-30 Will
* Included 'AddSynth Morph' instrument in companion bank.
* Added 'Note_Envelopes.txt' to docs.

2018-3-27 Will
* Improved reading text values (especially for CLI).
* Updated docs.

2018-3-25 Will
* Direct access can now set/read part and kit names.

2018-3-21 Will
* Final Updates.
* Manual import and update.
* Doc updates.
* Set release version as 1.5.7

2018-3-19 Will
* Corrected dates again :(
* Improved Add, Sub, Pad click response when not enabled.
* Changed 'Mod. Oscilator' to 'Local Oscillator'.
* Updated docs.

2018-3-18 Will
* Improved scales error checking.
* Improved instrument renaming.
* Set version as 1.5.7 rc5

2018-3-17 Will
* Improved detection of user guide.
* Code cleanups - Compiler warning suppression.
* New 1.5.7 features list added to doc.
* Remaining warnings suppressed.

2018-3-16 Will
* Implemented Tabbed AddSynth Voices.
* Changed layout as workround for bottom edge bug.
  Needs sorting for contol knobs anywhere :(
* Set version as 1.5.7 rc4

2018-3-12 Will
* Bugfix: Ext voice and modulators editing wrong.
  GUI still not completely correct - never was!
* Set version as 1.5.7 rc3

2018-3-11 Will
* Fixed regression. AddVoice modulator not changing.
* Clarified GUI voice and modulator selection.
* Set version as 1.5.7 rc2
* Bugfix: Sometimes setting the wrong XML doctype.
* Added Voice/Modulator info to docs

2018-3-10 Will
* Reverted incorrect change to DynamicTooltip.cpp
* Renamed overloaded show( to dynshow(
* Completely revised copyFile( function.
* All part areas now show kit status, number and names.
* Set version as 1.5.7 rc1

2018-3-9 Will
* Refined Window title names.
* GUI correct when MIDI volume and expression disabled.
* Vector UI tracks changed number of available parts.

2018-3-8 Will
* BugFix: Vector control not working.
  Off by one error :(
* Improved Vector GUI behaviour.
* BugFix: Config GUI was getting out of date.
  New switches and controls not updated with state.

2018-3-4 Will.
* CLI direct access can now read VU levels.

2018-3-3 Will
* Quieted some unused code till it's developed.
* Small improvements to Add and Pad GUIs.

2018-3-2 Will
* Small change to shortcuts.
* Added entry point for dynamic subnote harmonic change.
  No idea how to actually change it though :(

2018-2-28 Will
* Implemented defaults for part author and copyright.
  Normal left button loads, Ctrl + left button saves.
* Implmented shortcuts for add, sub, pad editors.
  Left key - only if enabled.
  Right key - enables and opens.
  Individual voices not done yet.
* Implmented shortcuts for part kit and effects.

2018-2-26 Will
* Added missing attributions to previous commit :(
* Optimised part compute.
  Removed unnecessary memory clearing and made per-part
  temporary allocations general ones.
* Minor code cleanups.

2018-2-25 Will + Kristian
* Merged in effects interpolations from Kristian.
* Changed instrument name font to Helvetica (not bold).

2018-2-23 Will
* Reverted LV2 buffer size change pending investigation.
  was commit: cf7c6e746239e90069a599a966aecbd5ba4f9f6e
* Distortion and Alienwah limits now track preset number.
* Remaining effects limits now track preset number.

2018-2-21 Will
* Implemented note on/off test routines.

2018-2-18 Will
* BugFix: Dynfilter presets not updating GUI :(
* Small adjustment to 'Modular Sines'.
* Further refinements to Dynfilter limits.
* Changed all occurrences of p_buffer to sent_buffer.
  More descriptive and easier to follow in the code.

2018-2-16 Will
* Added 'Modular Sines' to Companion bank.
* Further adjustments to EQ effect controls.

2018-2-15 Will
* Minor tweaks to banks.

2018-2-13 Will
* BugFix: EQ GUI frequency wrongly zeroed.
* Phaser and EQ effect limits done.
* Some effect limits cleanups.
  (more work needed on CLI access)

2018-2-12 Will
* Alienwah and Dynfilter effect limits done.
  (not filter insert for dynfilter)
* BugFix: Phaser d/y wrongly reducing default insert level.

2018-2-11 Will
* Improved bank import error reporting.
* Implemented bank export.
* Chorus and Distortion effect limits done.

2018-2-8 Will
* Started major upgrade to effects limits.
  Reverb completed others begun.
* Code cleanups surrounding effects limits.
* Echo completed.
* BugFix: Segfault on creating new bank (empty string).
* Some small GUI improvements.

2018-2-7 Will
* Some small improvements to 'reads'.
* Corrected wrong dates in Changelog!
  The dangers of copy-paste :(

2018-2-4 Will
* Merged in new limits code.
* Considerable updates to dev_notes.
* BugFix: Importing keymap not updating GUI.
* Further refinements to data read function.
* Small improvements to master reset behavour.
* More doc updates.

2018-2-3 Will
[LIMITS] First refactoring of this.
         Quite a few ommisions.
         Seems to be correct for MIDI-learn
         but may still be some errors.
[LIMITS] Made some corrections and optimisations.
[LIMITS] Last? optimisations.

2018-2-1 Will
* PadSynth 'busy' also reported to the GUI.
* Removed redundant 'apply' code from Part.
* Doc updates.

2018-1-31 Will
* Applied extra safety features when changing PadSynth.
  Attempting to read or write to it at this time gives:
  "Part [n] busy"

2018-1-30 Will
* Master Reset and Stop! now clear the VU meters.
* MIDI buffer full reports to selected destination.
* Some doc updates.

2018-1-29 Will
* BugFix: Part effects not MIDI-learned correctly :(
  This is a quick 'n dirty fix. The whole of the
  limits structure needs refactoring!

2018-1-28 Will
* Made VU still read if very slow part load blocks.
  Need to improve this :(

2018-1-27 Will
* Rationalised PadSynth calls.

2018-1-26 Will
* Removed no longer needed VU ring buffer.
* GUI VU meter display now fully detached :)
* Updated docs.

2018-1-25 Will
* Corrected VU meter update for multi-instance.
* Enabled reading from CLI (direct).
* Detached update system from GUI.

2018-1-24 Will
* Improved VU behaviour - better attack/decay.
  Adjustments no longer made in GUI and will be
  easier to be made available to the CLI.

2018-1-23 Will
* Removed incorrect reference to MIDI event 0xff.
* Padsynth apply no longer uses flags.
* Part clear no longer uses flags.
* Code tidyups.

2018-1-21 Will
* BugFix: CLI abort if query on top list.
* Refinements to thread safe async read.
* Part reads in CLI no longer change GUI part.
* Further refinements to thread safe async read.

2018-1-20 Will
* Minor bank optimisations.
* Started new thread safe async read.

2018-1-19 Will
* Cosmetic changes to panel window.
  Improves clarity and consistency.

2018-1-17 Will
* Added range checks on kits, engines and voices.
* Started work on change current root/bank.

2018-1-13 Will
* Rationalised use of file extensions.
  Especially in Banks.cpp
* Minor doc updates.

2018-1-7 Will
* Removed redundant direct setting GUI LFO frequency.

2018-1-4 Will
* Corrected message for unknown MIDI event.
  Also now as hex and obeys 'Log incomming events'

2017-12-31 Will
* Removed some redundant threadmessage code.
* Listed proposed new root & bank commands.
* Last 2017 bugfix! MIDI-learn block didn't :(

2017-12-30 Will
* Moved all key shifts out of RBP thread.
* Moved master fine detune out of RBP thread.
* Removed (now redundant) RBP thread.
* Updated docs.

2017-12-29 Will
* Revised old config warning.
  Now centred on master window an only
  recognises config files.
* Moved other use of message window to master ui.
* BugFix: MIDI-learn init was killing message window.

2017-12-28 Will
* Reinstated safe version of localpath().
* Applied PATH_MAX patch from debian maintainer.

2017-12-27 Will
* Refactored bank removal code.
* Improved bank import reporting.
* Updated docs.
* Master reset can now clear MIDI-learn.
* Moved panic stop out of RBP thread.
  This will eventually be cleared completely.

2017-12-26 Will
* Removed dependency on PATH_MAX
* Removed inclusion of local path in banks/presets.
* Removed redundant localPath function from MiscFuncs.
* Improved response time finding/displaying manual.
* Completed CLI bank import.
* Moved build number to ConfBuild.h
* Corrected and added instructions to INSTALL.
* More doc updates - I was bored!

2017-12-21 Will
* Implemented import of complete banks.
* Updated docs.
* BugFix: duplicate entry test in wrong place :(
  Wiping out paired .xiz and .xiy in exiting banks.
* More doc updates.

2017-12-16 Will
* Included current manual.
* Yoshimi now looks for specific manual version.
* Set release version 1.5.6

2017-12-15 Will
* Tidied up microtonal reporting.
* Improved MIDI part/channel decoding.
* Implemented breath control enable switch.
* Set version as 1.5.6 rc1.

2017-12-14 Will
* Merged in BSD bugfixes from Tobias
* Changed source location of user manual.
  Separate lines in CMake no longer needed.
* MIDI-learn now has a threshold setting for switches.
* BugFix: More missing GUI messages found :(
* BugFix: CLI not updating scale name or description.

2017-12-13 Will
* BugFix: argp return still wrong for HURD :(
  Tried casting the return int to error_t instead.
* Applied better resolution of splash timeout.
* Bugfix: Importing scales was not updating GUI.

2017-12-12 Will
* Bugfix: argp return type was error_t should be int
* Bugfix: Missing #include <cmath> in WaveShapeSamples.h
* Bugfix: Missing #include <stdlib.h> in CmakeLists.txt
* Possible resolution of splash screen problem.

2017-12-11 Will
* Set max MIDI-learn lines to 200.
* Included current Advanced User Guide.
* Added wildcard for .xiy and .xiz files in FLTK.
* Updated docs.
* Set release version 1.5.5

2017-12-10 Will
* Bugfix: Some loads and saves were leaking MiscMsg.
* Banks Instrument ops now recognise new format.
  Tested for load, save, delete, swap, rename.
* Set version as 1.5.5 rc7.

2017-12-9 Will
* Further refinement to legato fade.
* Improved splash screen behaviour.
* Revised bank slot saving.
  Still some details to correct :(
* Enabled CLI direct access bank slot saving.
* Set version as 1.5.5 rc6.

2017-12-8 Will
* Resolved anomalies with new instrument type.
  GUI name colour reverts to black when cleared.
  GUI name colour updated on saves as well as loads.
  Bank structure identifies .xiy if either/both there.
  Bank entry instrument colours update.
  Loading instruments always looks for .xiy first.
* Set version as 1.5.5 rc5.

2017-12-7 Will
* Made GUI Settings windows consistent.
* .xiy doctype changed to Yoshimi.
* GUI now shows .xiy parts with mid-blue text.
* Set version as 1.5.5 rc4.

2017-12-6 Will
* Implemented extended (.xiy) Instrument saves.
* Set version as 1.5.5 rc3.

2017-12-5 Will
* Reverted change in Cmake linker for tests.
  This may affect BSD so this availability will not
  be mentioned in notes for next release.
* Set version as 1.5.5 rc2.

2017-12-4 Will
* Bugfix: CLI program change not updating GUI.

2017-12-3 Will
* Set version as 1.5.5 rc1.

2017-12-2 Will
* Improved legato fade behaviour.
* BugFix: History not removing files when list full.

2017-11-30 Will
* BugFix: long standing silent legato note :)
  This is an interim solution needs improving.
* Further improvments to legato mode.
  Another old bug found (not fixed yet) :(
* Bugfix: Drum mode not clearing legato.

2017-11-29 Will
* BugFix: Channel switch not loading correctly.
* Added specific older X86 CMake build options.

2017-11-28 Will
* GUI legato mode turns red if drum mode.
* Master reset reloads the saved default state
  if it exists and is set in config.

2017-11-26 will
* Refined legato/keymode code.
* Part code cleanups.
* Minor optimisation for mono/legato renote.
* Removed redundant code from part NoteOn
  and VirKeyboardUI.

2017-11-25 Will
* Improved protection for channel switch.
* Implimented CC 68 - Legato pedal.
* BugFix: CC 68 brace in wrong place :(

2017-11-24 Will
* Channel switcher was activated by Ardour!
  Temporary fix in place.

2017-11-23 Will
* Improved internal message system.
  Now possible to send plain non-blocking
  messages, such as warnings, to CLI & GUI.
* Updated docs.
* Fixed regression. Mixer not updating :(

2017-11-22 Will
* Further refinements to history lists.
  Instruments now included.
* CLI instrument load can use '@' history.

2017-11-20 Will
* Improved GUI & CLI instrument saving.
* Updated docs.
* BugFix: Failed right click on bank window.

2017-11-20 Will
* Small improvement to history lists.
  Ready to include instruments.

2017-11-19 Will
* Simplified history lists.
  Last used is now always top of its list.
* All main file loads/saves offer last used.

2017-11-18 Will
* Note on/off swap now in MusicIO.
* Resolved channel switch Gui issues.
* Consolidated SetSystemValues as NRPN only.
  Still not completely thread safe.
* Updated docs.
* More refinements to CLI.
* Tidied up some MIDI-learn messages.

2017-11-17 Will
* Added error reports to several I/O ring buffers.
* Revised channel switcher.
  Still some GUI anomalies to sort out :(

2017-11-16 Will
* BugFix: New Vectors weren't being saved.

2017-11-15 Will
* Finalised jack part destination changes.
  Vector control now sets these correctly!

2017-11-14 Will
* Refactored indirectTransfers.
  Was 'transfertext' but used for much else.
* Improved jack part destination changes.

2017-11-13 Will
* NRPN direct part control now threadsafe.
  Only NRPN system values to do :)

2017-11-12 Will
* Corrected Vector GUI anomalies.
* Improved CLI part channel change.
* Started work on NRPN direct part access.

2017-11-11 Will
* BugFix: GUI Insert effects failed to update.
* NRPN effect changes now threadsafe.
  Some GUI anomalies to sort out.
* Code cleanups.
* Rationalised system value ranges.
* Updated docs.

2017-11-10 Will
* Code cleanups around incomming MIDI.

2017-11-9 Will
* GUI copy/paste now threadsafe
  but needs much improvement.
* Removed sse from 'BASIC' compiler build options.
* In SynthEngine the build defaults to NOLOCK.
  This means *all* mutex locks are disabled.

2017-11-8-Will
* CLI effects code cleanups.

2017-11-7 Will
* All remaining CLI writes thread safe :)
  but some effect controls don't update GUI
  and code tidying needed.
* Doc updates.

2017-11-6 Will
* Vector GUI writes now thread safe :)

2017-11-5 Will
* Significant re-factor of vector control.
  Stable, but some details to be improved.
* Further refinements to vector control,
  and improved error handling.
* BugFix: MIDI zero velocity not sent to noteoff :(
* Running vectors now correctly update GUI.

2017-11-4 Will
* Vector CLI controls fully thread-safe.
  Some GUI and MIDI ones to complete.
* Corrected JACK / ALSA GUI selections.

2017-11-3 Will
* Restored MIDI volume GUI action.
* Some more Vector controls now thread safe.

2017-11-2 Will
* Major split up of midi controls from audio thread.
* Unification of CC from any source.
* More on unified root/bank/program.

2017-10-31 Will
* Further inprovments to unified root/bank/program.
* Added 'Root_Bank_Program.txt' to dev_notes.
* Corrected anomally with GUI bank list entries.

2017-10-30 Will
* MIDI controllers done for CLI  direct access
  but disabled until rest of system done.

2017-10-29 Will
* Unified root/bank/program change complete
  for CLI direct access.

2017-10-28 Will
* MIDI note on/off routing much simplified.
* Further work splitting up MIDI routing.
  NRPNs partially separated out
* NRPNs can now be completely ignored.

2017-10-26 Will
* Corrected GUI panel anomally when changing parts.
* Started implimenting unified root/bank/program change.
* Applied mutex lock corrections suggested by 'blubee'.
* Corrected implied cast in jackengine.

2017-10-24 Will
* Revised parameters for direct midi controls.
* Virtual keyboard now uses these, so threadsafe.
* Updated control numbers.

2017-10-23 Will
* GUI improvements to mixer panel.
* Direct access to NoteOn, NoteOff, SetController.
* Updated dev_notes/Yoshimi Control Numbers.ods

2017-10-22 Will
* Improved GUI behaviour on part changes.
* More doc updates.

2017-10-21 Will
* Minor adjustments to musl patch from newbluemoon.
* Further code cleanups.
* Doc updates.

2017-10-20 Will
* Doc updates.
* Added missing limits.h include to MiscFuncs.

2017-10-16 Will
* Finalised and cleaned up bugfix code.
* Rationalised GUI updates (only one Fl::check() call).
* set as V 1.5.4.1 release.

2017-10-14 Will
* Bugfix: Main part controls were responding to all
  remote input channels but upper panel rows weren't.
* set as V 1.5.4.1 rc2

2017-10-13 Will
* BugFix: Instrument loading now synchronised.
* CLI enable/disable now updates panel.
* set as V 1.5.4.1 rc1

2017-9-27 Will
* Merged in noboost branch. So no dependency on boost.
  Resolves a long standing very rare segfault.
* A few more tidy ups.
* Included "Yoshimi Advanced User Manual" as a PDF.
  Can be launched from the 'Yoshimi' dropdown menu.
* Set Version 1.5.4 release.

2017-9-24 Will
* Removed orphaned and disabled code.
* Unified coding style
* set as V 1.5.4 rc1

2017-9-23 Will
* Improved part change display behaviour.
* CLI part enable state can now be read as well.
* Changing part enable state updates all of part
  section in main window.

2017-9-22 Will
* Updated cmake policies.

2017-9-21 Will
* BugFix: MusicIO was passing LV2 MIDI to ring buffer.
* Improved example build instructions.

2017-9-19 Will
* Further CLI conversions and code cleanups.

2017-9-17 Will
* Mute now uses the same structure as partonoff.
  Only a few mutex locks left!
* Paste no longer locks, but audio loop lock needed.

2017-9-16 Will
* Removed redundant mutex from OscilGenUI.
* Added check for old config file.
* Improved Bank/Instrument window stacking.

2017-9-14 Will
* Reinstated and improved ALSA MIDI ring buffer.
* Started converting Vectors.

2017-9-13 Will
* BugFix: reset not clearing master bandwidth.
* Master bandwidth added to MIDI controls.
* Master bandwidth now MIDI-learnable.
* Docs updated.
* Corrected MIDI controls tooltips.

2017-9-11 Will
* Improved AddSynth Voice controls code.
* Corrected 'minus' tooltip.

2017-9-10 Will
* Envelopes converted.

2017-9-9 Will
* Corrected NRPN wrong displayed values.
  Actual values were quite correct.
* Replaced splash screen png with svg version.
* Finally got envelope graphs under control.
  Tidying up and full conversion tomorrow :)

2017-9-8 Will
* Most of envelopes transferred.
  Only graph points to do.
* Improved add/delete point controls.
* Updated docs.

2017-9-7 Will
* Completed filter transfer.
* Improved formant tooltips.

2017-9-5 Will
* Corrected last three dates here :(
* Created noboost branch.
[noboost] reverted note-offs to delete.
[noboost] removed all references to boost.

2017-9-4 Will
* Effects transferred to lock free.
  Noticed long-standing anomally with some dynfilter
  control only working on release.
* Filters mostly transferred to lock free.
  Some formant controls not done yet.

2017-9-1 Will
* BugFix: Oscillator phase was screwed up :(
* Removed redundant code from PadSynth UI.
* Preparing Filters for conversion.

2017-8-31 will
* Cleaned up Sys/Ins controls.
* Added cleanup when Ins destination set to 'off'.
* Yet more doc updates :P

2017-8-30 Will
* BugFix: Disabling a part was resetting all controllers.
* Doc updates.
* Sys/Ins effect controls now transferred to lock free.
  But could be improved.

2017-8-29 Will
* All rotary controllers now MIDI learnable.

2017-8-28 Will
* CLI can now save PadSynth sample sets.
* Failure to save PadSynth sample sets now reported.
* Updated docs.
* Removed reundant code.
* Removed unnecessary mutex lock in Pad apply.
* Fixed regression 'apply' in GUI oscillator.
* Oscillator converted to lock-free (phew!)
  Alse corrected ancient anomally where base
  function wasn't changed with 'Use as base".

2017-8-26 Will
* Adjusted logging on memory error merge from Iurie.

2017-8-25 Will
* Removed duplicated effects command from GUI.
* PadSynth conversion completed.
* Fixed regression - AddVoice bend adjust not working.

2017-8-24 Will
* Corrected GUI value for CLI resonance centre freq.
* Resonance converted to lock-free.
* Preparing PadSynth for conversion.

2017-8-22 Will
* More speeling chucks :(

2017-8-21 Will
* Final clean-up.
* Final doc updates.
* Set Version 1.5.3 release.

2017-8-20 Will.
* Improved state saving extension checks.
  This whole area needs looking at.
* Set Version 1.5.3 rc4

2017-8-19 Will.
* Further minor updates to CLI - mostly messages.
* Set Version 1.5.3 rc3

2017-8-17
* Minor correction to CLI vector level.
* CLI now updates most of envelope graph.
  freemode still to do.
* Revised CLI MIDI learn for own context level.
* GUI test reports are now specific to button 2 & 3.
* Set Version 1.5.3 rc2.
* Further small updates to CLI.

2017-8-17 Jesper
* Don't crash when autoconnect "fails" due to preexisting connections.

2017-8-16 Will.
* Doc updates.
* Set Version 1.5.3 rc1.

2017-8-15 Will.
* Updated appdata and moved to metainfo.
* Other doc updates.

2017-8-13 Will + Rob
* GUI DynFilter updates and learns correctly.
* Learn bug sorted properly!
* Code cleanups.
* Doc updates.

2017-8-12 Will
* Added shortform NRPN to shutdown Yoshimi.
  CC 99 & 98 both set to 68 (0x44).
* BugFix: CTRL pressed *after* any mouse click learned.
* Doc updates.

2017-8-11 Will
* Implimented CLI naming of vectors.
* Corrected some CLI help entries.

2017-8-10 Will
* Further improvements to command test list values.
  Hex and Dec shown, and in columns again.
* Expanded CLI DynFilter control to include sys/ins
  but not currently active.

2017-8-9 Will
* Most of DynFilter updates on CLI direct access call.
  Just the filter window itself to do. Difficult :(
* Command test list values now hex and just 2 lines.

2017-8-7 Will
* Part effects now display on CLI direct access call.

2017-8-5 Will
* Master reset no longer needs threadmessage function.
* Further cleanups and doc corrections.
* Started revising sys/ins effects & replacing callbacks.
  This will help make CLI and GUI consistent.

2017-8-4 Will
* Properly integrated all patchset saves.
* Improved patchset load operations & messaging.
* BugFix: segfault if CLI load with garbage filename.
* Fixed regression. LV2 not loading patch sets.
  These are now properly contained, but I forgot to
  update (LV2 only) putalldata :(
* Patched in Jesper's improved Console scroll behavoir.
  New entries now at bottom and always visible unless
  scroll bars moved.

2017-8-3 Will
* BugFix: Insertion effects were always on.
* Minor date corrections etc.
* Removed redundant internal part mute.
  Never activated and partonoff more sophisticated.
* A few more cleanups.

2017-8-2 Will
* Small add/sub memory allocation optimisation.

2017-8-1 Will
* Removed mutex locks from patchset save.
  No longer needed, so patch sets and states
  now save silently.
* Fixed regression. Vectors update 'recent' again.
* Added 'Microtonal Ratio Scale' to examples.

2017-7-31 Will
* Improved config save operations & messaging.
* Minor doc corrections & speeling chocks :)

2017-7-30 Will
* Corrected minor XML LV2 anomaly.
* Optimised 'returnsDirect' access.
* Loading scales from GUI now updates it!
* Added microtonal demos to 'Examples'.
* Console window now monospaced font.
* Scales can now be loaded from histories.
* Doc updates.
* Improved scales load & save operations & messaging.
* Further restructuring of Vectors.

2017-7-29 Will
* Improved vector saving management.
* Reset & state load now update Vector name :p

2017-7-28 Will
* Refactored vector data structure.
* It hasn't been purely nrpn based for a long time!
* Further vector refactoring for overall consistency.
* Updated docs.
* Bugfix: Missing 'break' stopped patchset loads :(
* Vector name now editable and saved internally.

2017-7-27 Will
* Improved state save error reporting for GUI & CLI.
* Tidied master GUI code.
* Bugfix: Reports button not correctly responding.
* doc updates.
* Improved vector loading management.
* Started making vector name editable.

2017-7-26 Wiil
* Resolved Vector display issues.
* More refinements to Vector controls.
* Improved messaging with state loads.
* Fixed non-fatal XML warning messages.

2017-7-25 Jesper
* Bugfix: Fixed segfault from edge cases when float->int
  conversion was very close to zero in formant filter
  transition calculations.
* New formant filter editing tools - visual parameter
  manipulation on the frequency graph, primarily
  mouse-driven.
* New tooltips for the formant filter control knobs and
  amended related tooltips in filter envelopes/LFO's
  to show the differences between formant filters and
  the other types.

2017-7-24 Will
* Started refining loads and saves (state first).

2017-7-22 Will
* Minor optimisations and clarifications.
* Updated man page.

2017-7-21 Will
* Removed some redundant code.
* State load is now 'silent'.
* Implemented lock-free state load & save.
* Fixed potential memory leak in session save.
* Doc updates - of course :)

2017-7-20 Will
* Improved CLI handling of delays from slow actions.
  Has a switch that only releases when action completes.
* More doc updates and corrections.

2017-7-19 Will
* transfertext() now checks GUI exists before sending.

2017-7-18 Will
* Bugfix: Bank dropdown list was showing wrong entry
  on bank root change but actual contents correct.

2017-7-16 Will
* Refinements to CLI.
* Direct access to loading and saving scales done.
  More enhancements planned.
* Updated docs.

2017-7-15 Will
* Completed conversion of CLI config controls.
* Reorganised CLI code.
* Config GUI also converted.
* Reformatted config GUI code.
  It was getting very untidy :(

2017-7-14 Will
* Created new 'config' CLI submenu.
* Converted some 'normal' CLI config controls.

2017-7-13 Will
* All Config limits defined.
* Updated docs.

2017-7-12 Will
* Values can now be corrected for range by the CLI.
* Controls can be set to defaults by the CLI.
* CLI can now test and report 'occupied' CC ranges.
* doc updates.

2017-7-4 Will
* Resolved GUI to CLI miscMsg problem. Back on course :)
  Was due to CLI reporting blocking some 'Resolves' that
  use miscMsg to return text messages.
* Adjusted saved keymap to retain compatibility.
  Internally now starts from zero.

2017-7-3 Will
* Temporarily disabled Jack/Alsa GUI to CLI IDs.
  Cause of strange MiscMsg behaviour :(

2017-7-2 Will
* Config conversion almost done.
  Still some non-fatal anomalies to clear up.
* Updated docs.

2017-7-1 Will
* Config switches converted.
* Config jack & alsa converted.
  Discovered odd behaviour from the GUI with miscMsg.
  Not a disaster but needs to be sorted.

2017-6-29 Will
* Bugfix: CLI history was not being updated.
* Removed empty virtual keyboard menu choice.
* Started conversion of config for direct access.

2017-6-27 Will
* Fixed regression GUI can load full scales again.
* Simplifed GUI scale loading code.

2017-6-25 Will
* Transferred scales to new controls.
* Scale name now the leafname for .scl loads.
* Changed scale 'Comment' to 'Description'.
  matches Scala format better.
* Doc updates.
* Further code refinements.
* Added new scales info in the doc directory.

2017-6-24 Will
* More revisions of CLI help lists.
* Implemented all CLI microtonal functions.
* Updated docs.

2017-6-23 Will
* Added delay to CLI return so most ops complete first.
* Small improvement to Crossfade smoothness.
* Removed redundant & commented out code in PartUI.fl.
* Improved range checks in Part.cpp.
  Also removed redundant kit range checks.
* Fixed key range regression caused by last commit :(

2017-6-22 Will
* Fixed regression kitmode effect select works again.
  Also improved numbering.

2017-6-21 Will
* Revised CLI help menu for greater clarity.
* Implemented CLI list tuning and keymap.

2017-6-19 Will
* CLI can now write or load tunings and keymaps.

2017-6-18 Will
* Tuning error reporting completed.
* Keymap error reporting completed.
* Updated docs.
* Scales code cleanups and optimisations.

2017-6-16 Will
* Added loopback for low priority functions into 'returns'.
* Direct access writing now possible for all scale data.
* Improved scales error reporting.
  More to do.
* Updated docs.

2017-6-12 Will
* Further refinements to scales accuracy
  (no longer needing doubles)
* Full XML float compatibility with ZynAddSubFX.

2017-6-11 Will
* Improved scales compatibility with old files/ versions.

2017-6-9 Will
* BugFix: miscMsgPop wasn't checking index range.
* Loading patch sets always zeros 'Solo' channel number.

2017-6-8 Will
* BugFix Loading scales wasn't updating name/comment.
* Direct access - more scales controls available.
* Direct access scale loading in place.

2017-6-7 Will
* Scales no longer suffer from cumulative errors :)
* Removed some (now unnecessary) mutex locks.
* Direct access tunings and keymaps now CSV,
  and reformatted to standard scales.

2017-6-5 Will
* Improved accuracy of scale number<=>text conversions.
* Added "Musical Scale.odf" to 'doc'.

2017-6-4 Will
* Tunings and Keyboard map implemented.
* Most Scales controls now available to direct access.
* Added new Scales.txt doc to 'dev_notes'
* Updated Yoshimi Control Numbers.ods file.

2017-6-3 Will
* Made Invert center key status clearer.
* Identified more scales controls ready for direct access.
* More doc updates.

2017-6-1 Will
* More part map optimisations.
* Part maps now double buffered.

2017-5-31 Will
* Reorganised part map setting to remove multiple calls.
* BugFix: Reverse scale centre was being set as type bool.
* BugFix: Scale ratio values were limited to 127.

2017-5-30 Will
* Improved error traps and reporting.
* Set default full XML saving to 'off'.
  Done for previous consistency.

2017-5-28 Will
* Revised Scales GUI layout.
* Added sane limits to key maps.
* Discovered XML saving anomaly so created new Config switch.
  Forces *all* data to be saved when set.
* dev_notes updates.

2017-5-26 Will
* Started implementation of CLI scales access.
* BugFix: neither .scl or .kbm were checked for no file :(

2017-5-24 Will
* BugFix: LV2 state restore was not setting partmaps.
* Yoshi can now work with both CLI and GUI disabled.
* Doc updates.

2017-5-12 Will
* Merged in Robs SubSynth Overtones/Legato fix.
* Finalised all code and docs for release.
* Set version 1.5.2

2017-5-11 Will
* Reset all controllers now clears the portamento switch.
* Added SubnoteUI correction from Rob.
* Minor change to saved Midi-learned files.
  Supresses artificial top bit when saving, making file more
  understandable, but loading restores it for learn comparisons.
* More AddSynth Voice & SubSyth switches learnable.
* Updated docs.

2017-5-9 Will
* BugFix: Modulator amplitude envelope wasn't enabling.

2017-5-8 Will
* Made Add Voice & Sub filter enables learnable.
  Now labelled as 'On'.
* Removed unnecessary Gui checks from Add & Sub.

2017-5-7 Will
* Improved Midi-learn loading behaviour.
* Gui Updates no longer called from synth.
* Midi-learnable switches now have colour IDs.
* Set master as 1.5.2 rc2
* Updated docs.

2017-5-5 Will
* More 'switches' Midi-learnable:
  AddVoice enable and modulator selection.
  All engine stereo and octave.
* Set master as 1.5.2 rc1
* Updated docs

2017-5-4 Will
* Small alteration to Andrew's State Changed patch.
  This catches controls that still write direct.

2017-5-2 Will
* Fixed Gui anomally when loading states with Midi-learn.
  The way we fetch Gui updates needs improving greatly.
  Currently we use the VU timer and call across from synth.
* LV2 state now includes Midi-learn data.

2017-5-1 Will
* State load now correctly updates main window title.
* More float -> int range adustments
  especially Midi-learn limits and conversions.

2017-4-30 Will
* Improved float -> int conversions.
* BugFix: some of the new controls had the wrong limits.

2017-4-29 Will
* Corrected some Gui engine enable/colour anomalies.
  Needs more work to rationalise duplications.
* Enabled engine switches for Midi-learn.
* Enabled some controllers for Midi_learn.
  pan width
  bandwidth depth
  pitchwheel range
  portamento time
  portamento time stretch
  portamento threshold
  proportional rate
  proportional depth
* Updated limits
* Small adjustment to controllers window.

2017-4-28 Will
* Fixed dynamic tooltip margins at 3 for all FLTK 1.3.x.
  May reinstate the margin setting at a later date.
* Small change to crossfade example.

2017-4-23 Will
* Reverted Midi-learn Gui change again
  It was just moving the problem to any window that was open :(

2017-4-22 Will
* If State file has Midi-learn data it closes the window.
  This evades the issue rather than solving it :(
  However no other load source shows the problem.

2017-4-21 Will
* Reverted Midi-learn Gui change - caused other problems.

2017-4-20 Will
* Improved handling of Vectors in state load
* Loading large Midi-learn lists was overloading Gui
  so reduced Gui update rate.
* Misc image updates.

2017-4-18 Will
* Corrected AddSynth sound/noise display.
* Included AddSynthVoiceList in new controls method.
* Midi-learn data added to saved state file.

2017-4-17 Will
* Implemented Gui change can redraw *after* command set.
* Transferred AddSynthVoice to new control method.
* Updated docs.
* Transferred SubSynth to new control method.
* Fixed regression - scroll wheel had stopped responding.
* More doc updates.

2017-4-16 Will
* Part 'kit' is no longer ORed with 32 for some controls
  instead 'insert' is set to 32 for these.
* Added more error checks and warnings.
* Updated docs.
* Increased max buffersize to 4096 frames.
* Fixed regression - Cli had lost part effect control :(

2017-4-15 Will
* Implemented Gui access to 7 bit NRPNs.
* Revised Midi-learn window.
* Corrected some Cli numbering.

2017-4-14 Will
* Revised Gui new instance selection.
  Only 1 menu entry needed now.
* Revised Midi-learn min/max - now percentages.
  Resolution is now 0.5% :)

2017-4-13 Will
* Revised Cli access to Midi-learn.
* Implemented 7bit NRPNs (not Gui changeable).
* Updated docs.
* Bugfix: Loading Midi-learn files was setting learn mode.
* Bugfix: CLI error when changing Midi-learned channels.

2017-4-9 Will
* Bugfix: Wrong size buffer used for jack audio
  causing overwrites if internal < nframes.
* Set version 1.5.1.1

2017-3-30 Will
* Finalised all code and docs for release.
* Set version 1.5.1

2017-3-29 Will
* Edited ccmake option names for more logical sequence.
* Created INSTALL_CUSTOM info file.
* Removed unused, and commented-out code.
  No fuctional changes.

2017-3-26 Will
* Corrected anomaly with some float to bool conversions.
  Changed varable in 'interchange' to make this clearer.
* Activated Midi-learn for portamento enable & rate.
* Set master as 1.5.1 rc5

2017-3-22 Will
* Doc updates and moves ready for release.
* Added two new instruments to Will_Godfrey_Companion
* New splash image included in Utils.
* Merged in jack latency fixes from Rob.
* Re-instated '03' Neon ccmake option.
* Doc updates - again!
* Set master as 1.5.1 rc4
* It's ohh three not zero three !!!
  Now done right.

2017-3-22 Jesper
* Master window: Added subclassed Fl_Menu_Bar which only draws the bottom border.
  Now it is not necessary to use negative coordinates to hide the edges.
* VUMeter no longer swallows all shortcut/keyboard events.
* Added missing hotkeys/mnemonics and fixed conflicting ones.

2017-3-21 Will
* Added correction for startup part connection status from Rob.
* Set master as 1.5.1 rc3
* Readjusted main menubar.
* Removed '03' from Neon ccmake options.

2017-3-21 Jesper
* SubSynth ui: persistent margins for the harm. sliders + non-clipped labels
  Adjusted some misaligned/off-center widgets and added forceH tooltip

2017-3-20 Will
* Bugfix: setExtension got one case wrong.
* Bugfix: State load wasn't setting partmaps.
* Small adjstment to Insertion Effects tab.
* Set master as 1.5.1 rc2

2017-3-20 Jesper
* Reverted min/max button style and relative positions
* Reverted mistakes: wrong tab selected, perceptual spinner size
  and moved button grid one pixel down to huge effect.

2017-3-19 Jesper
* Bugfix: stored window positions were read with wrong buffer size
* Visual: menu bar positioned left of window + overlap by frame beneath
* Even alignment and distribution of widgets in MasterUI & PartUI
  Exact centering required resizing effects windows by 1 pixel
* Tooltip fixes in MasterUI and PartUI
  one inconsistent description and some inconsistent capitalisation.
* Renamed m-R-M to Set-R-Set and placed the buttons next to their spinners

2017-3-19 Will
* Bugfix: Rotary controls were making pairs of calls.
* Installed new splash screen and updated notices.
* Set master as 1.5.1 rc1

2017-3-18 Will
* BugFix: Direct access Eq.T. dial deactivated in error.
* Implemented forgotten direct access subsynth bend and offset.
* Updated docs.

2017-3-17 Jesper
* AddSynth gui - sync voice list when changing detune type
* AddSynth section labels now consistent with the other synths.
* Minor graphical corrections - overlapping margins etc.
* Bugfix: Sliders behaved incorrectly when min>max
  specifically when using control-mousewheel to change value

2017-3-17 Will
* Part naming now goes through ring buffers.
* BugFix: Recent state loading failed
  due to missing lines in ParametersUI.fl
* Small adjustments to messageing.
* State reload now clears all parts before loading new ones.

2017-3-16 Will
* Bugfix: part volume was not being activated on load
  but only if the saved value was 95! There was a similar
  less important issue with panning.
* Small optimisation in Gui freemode enable switch.

2017-3-15 Will
* Added correction from Jesper to tooltips code.
* Direct access now enables envelope freemode in Gui
  but still doesn't do redraws.

2017-3-14 Will
* Updated auto window position control.
* Removed some auto window opens due to conflicts.

2017-3-13 Will
* Enabled Gui updates for dynfilter controls 7,8,9.
* Doc updates.

2017-3-12 Will.
* Updated /dev_notes/Effect_Inserts.txt
* Removed boost dependency based on ideas from Rob.
* Made EQ reporting more human-readable :)
* Corrected EQ band selector reporting/adjustment.
  It's not a parameter.
* Reverted boost change pending further investigation.

2017-3-12 Jesper
* Bugfix: Segfault from tooltip text handling in slider
  when creating new instances of yoshimi.
* Bugfix: All dials on the EQ effects can now be midi-learned.

2017-3-12 Will
* Added more reliable way of detecting Midi-learn NRPNs.
* Bugfix: Splash was ignoring switch settings :(

2017-3-11 Will
* Splash timeout is longer and doesn't block user.
* Fixed regression - exit was always claiming config changed.
* Fixed regression - wrong font sizes in 'settings'.
* BugFiX: Cli wasn't seeing value for freemode X offset.
* Bugfix: Midi-learn led didn't work if channel set to all.
* Version colour in Splash window now defined as RGB.

2017-3-10 Will
* Monitoring incoming CCs switch now saved in config.
* Implimented 'Open learned editor window' switch.
  Also saved in config.

2017-3-9 Will
* Improvements to Cli part limits.
* Successful Midi-learn now opens editing window.
* PadSynth limits done.
* Reduced internal multiplier for all limits.
  Just one went over short int size :(
* Small optimisation in Controllers limits.
* Updated docs.

2017-3-6 Will
* Cli limits now report the full name as well as the values.
* Bugfix: Cli Add/Sub text not identifying bend & offset.
* AddSynth limits done.
* Doc additions and corrections.
* SubSynth limits done.
* Corrected wrong AddSynth coarse detune type.
* Added 'solo' to limits.
* Optimised limits code in SynthEngine.

2017-3-5 Will
* Controller & Midi control limits done.
* Complete limit definitions for main & part include type.
  i.e. integer/float & whether midi learnable.
* Doc updates.
* Bugfix: missed a couple of 'break' statements in a switch.
* Added a special case for enable default on part 1.

2017-3-4 Will
* Merged in Jesper's latest tooltip improvements.
* Voice list panning now syncs random LED in main window.
* Updated direct access doc.
* Corrected last few dates in this file :(

2017-3-3 Will
* Changed confusing naming referring to voice list vibratto.
  Also improved comment.
* Improved float/int and float/bool casts in interchange.
* Gui Addsynth base parameters now go through ring buffers.
* Reinstated Addsynth base random pan button behaviour.
* Reinstated random pan button behaviour to all others.

2017-3-2 Will
* Main part limits done (not controllers)
* Master limits done.
* Bugfix: Gui changing available parts requered two clicks.
* Fixed new regression. Cli was never just reading values.
* Gui LFOs now go entirely through ring buffers.

2017-3-1 Will
* Started identifying default and limit values for part.
  Cli direct access uses "lim" instead of value and type.
* Small adjustment to part label display.

2017-2-26 Will
* Fixed instrument background colours.

2017-2-24 Will
* Added ARM options to CMakeLists.txt
* Restored commented out AdNote cubic interpolation
  for future examination (currently would segfault).
* Updated copyright notices and dates in various files.

2017-2-23 Will
*Merged in Rob's live LFO controls.

2017-2-21 Will
* Merged  in Jesper's latest tooltip additions.
* Minor change to freemode Envelope text to remove overlaps.

2017-2-20 Will
* Remaining Cli inputs converted.
  I hope!

2017-2-19 Will
* Bugfix: Midi-learn wasn't reloading the correct ranges.
* Found more Cli numbers to adjust :(
* Started changing Cli *input* numbers to match Gui ones.
* Got as far as 'commandPart'.

2017-2-18 Will
* Vectors now soft-load :)

2017-2-17 Will
* Cli effect presets now numbered from 1.
* Improved Cli listing of effects/presets.
* Bugfix: Solo wasn't seeing 'Loop' when reloading.
* Bugfix: Mute not cleared if patchset load failed.
* Cli can load patchsets and vectors from list numbers.
* Cli loading vectors updates the Gui.

2017-2-16 Will
* Improved readline behavour.
  Still needs more work - sometimes multiple prompt lines!
* Converted reported Cli numbers to match Gui ones.
  May have missed some :(
  Entries still zero based.

2017-2-13 Will
* Spash screen onptimisations.
* Small Fadeout improvement.
* Doc updates.

2017-2-12 Will
* Separated out temporary Gui Write -> Read per section.
  This enables us to do conversions section by section.
* Improved Cli messaging.
* Re-implemented silent panic stop.
* Re-implimented soft master reset. Hopefully all OK now.

2017-2-11 Will
* Reverted unsafe changes from build 952.
* Small optimisation in main audio loop partonoff read.
* A few Gui tidy-ups.
* Mixer as well as main window now show current patchset.
* Cautious 2nd attempt at just soft patchset change.

2017-2-9 Will
* Global and part keyshifts now go through ringbuffer.
* Code tidy-ups and improved comments.
* Bugfix: Part kitlist wasn't deactivated on start.
* All sources now use ringbuffer to load patchsets.
* Bugfix: Segfault if reset from CLI while GUI running.

2017-2-8 Will
* Commented out redundant code from LV2.
* Added mlock to all ring buffers.
* Ensured all locked pages unlocked on exit.

2017-2-7 Will
* First trial of async MIDI buffer.
* Changed miscMsg from mutext to semaphore.
* Bugfix: miscMsg buffer not being cleared.
  Only when no GUI. That was supposed to get them!
* Bugfix: Return messages killed for CLI when disabled
  for Gui.

2017-2-4 Will
* Changed interpolation for part volume and pan
  so no more zipper noise.
* Removed unused and commented out code.
* Corrected code copyright and 'Modified' dates.
* Bugfix: FLTK choice windows gave "yes" on Escape.
* Bugfix: Regression when loading vectors from CLI
  would crash if no channel given :(
* Bugfix: GUI not updated on loading vector file.

2017-2-3 Will
* Applied AddSynth Voice tooltip patch from Rob.
* Main volume now interpolated. No zipper noise :)

2017-2-2 Will
* Midi learn files now include the text of the
  command name for each line.
* Removed remaining forced 'part enable' except in part.
* Improved and extended partonoff options.
* 'Set part to default' now uses new method.
  Direct CLI access and the GUI now do this silently.
* Updated docs.

2017-2-1 Will
* Corrected NRPN warning message.
  nHigh had always been reported wrongly :(
* Corrected GUI activity light error.
* Midi-learn can now operate in place for LV2.
* Updated docs.

2017-1-31 Will
* Small clean-up in GUI panel controls.
* Removed unnecessary callback in GUI part kitlist.
* Midi-learn NRPN's done, but some non-harmful GUI
  activty light errors.

2017 - 1 30 Will
* Initial prep for midi-learn NRPNs :)

2017-1-29 Will
* Bugfix: Some limits wrongly set for midi-learn.
          Revised defaults settings.
* Bugfix: More wrong limits :(

2017-1-28 Will
* Merged in Jesper's edit button in AddSynth voice list.
* Adjusted positions/sizes to match general style.
* Made other style adjustments to AddSynth GUI.
* Set right click closures in bank GUI - long overdue.
* Changed highly confusing code window names in bank GUI
  so they match up with everything else!
  bank -> instrument
  root -> bank
  path -> root

2017-1-27 Will
* Transferred most CLI main and part level controls to
  new method and added in 'solo' and 'detune'.
* Changed resolve thread's timer to 60uS.
* Corrected GUI max parts display anomaly.
* Added missing 'c8' in GUI voice list :(

2017-1-26 Will
* Modified splash screen creation utility and files and
  made them formally available in a new 'Util' directory.
* Another attempt at error checks for attempt to access
  kit when not in kit mode. Think it's right now :)
* Commented out some redundant code.

2017-1-23 Will
* Channel switcher/Solo now ignores zero in loop mode.
  It responds to an on/off pedal press but not release.
* Added instrument "Smooth Organ" to "Companion" set.
* Added error checks for attempt to access kit when not
  in kit mode.
* Reverted new error check - it was wrong :(

2017-1-20 Will
* master: pulled in corrections and upgrades from
  (no longer) brokenReset :)
* Corrected dates in this file!

2017-1-20 Will
* brokenReset: CLI stop and reset now use direct access.
* Improved CLIresolvethread flag system.
* All master resets now handled via CLIresolvethread.
* Set up proper Init function for InterChange.cpp
  Threads could fail to start if poor general init.

2017-1-19 Will
* brokenReset: removed 'UpdateConfig' from 'resetAll'
  This seems to conflict with 'UpdateMaster'.
* Clearing config tab 4 now integrated into
  'update_master_ui' at GUI level.

2017-1-18 Will
* Temporarily made key pressure do channel pressure.
* Made minor improvement to pitch wheel handling.
* Transferred master GUI controls to new method.
* Improved direct CLI to GUI Pad params apply.
* If audio thread muted incoming Midi now ignored.

2017-1-15 Will
* Updated app-data file.
* Added French translation to yoshimi.desktop.in
  from Olivier.
* More general doc updates/corrections.

2017-1-14 Will
* Corrected Midi noteon velocity zero action and made
  noteoff command more obvous!
* Implemented Midi controlled system reset.
* CC 1/11/71/74 now update Midi controls window.

2017-1-13 Will
* First experiment unifying alsa/jack/lv2 Midi input.

2017-1-12 Will
* Improved reliability of window positioning.
* Midi learn window now remembered.
* Midi learn messages now placed by relative control.
* AddSynth voice and voice list now fully in sync :)

2017-1-11 Will
* Improved GUI part label and colours sync.

2017-1-10 Will
* Improved GUI part/mixer synchronisation.
* Added error check for out of range part numbers.
* Updated docs.

2017-1-8 Will
* Transferred main GUI part controls to new method.
* Enabled GUI control of Modulation, Expression etc.
* Updated 'Controllers' tooltip.

2017-1-7 Will
* Bugfix: CLI direct access not setting audio destination.
* Bugfix: Mixer GUI returning wrong part numbers if > 16.
* Bugfix: Mixer GUI volume & pan controls not responding
  to CLI when displaying different parts to main control.

2017-1-5 Will
* Removed redundant startup messages from splash screen.
* Exposed the following to Midi learn and direct access.
  Modulation
  Expression
  Filter Q
  Filter cutoff
* Created new GUI window for these.
* Updated docs.

2017-1-4 Will
* Bank tag (.bankdir) now aways contains the Yoshimi
  version number from when the most recent instrument
  was saved to it, or when the bank was created.

2017-1-3 Will
* Added part number to invalid kititem  warning.
* Midi now recognises channel aftertouch.
* Prep for NRPN Midi learn.
* LFO titles no longer overlap C/P.

2017-1-2 Will
* Enabled MIDI learning of pitchwheel.
  Comes in as CC 640 but seen as 128.
* Optimised Midi learn editing to reduce line moves.

2016-12-30 Will
* Improved layout of Filters GUI insert.

2016-12-27 Will
* doc updates and corrections.
* set version to 1.5.0 M - no code changes.

yoshimi 1.5.0

2016-12-17 Will
* Added warning for undefined kits in Midi learn.
* Finalised all code and docs for release.
* Set version 1.5.0

2016-12-16 Will
* Changed Midi learn spinboxes to number entries.
* Adjusted Midi learn window dimensions.
* Corrected tooltips, spellings and acromyms.
* Set version to 1.5.0 rc5

2016-12-15 Will
* Changed virtual keyboard key map labels and tooltips.
* More doc updates.
* Set version to 1.5.0 rc4

2016-12-13 Will
* Midi learn can now be cancelled.
* Set Yoshimi (instance) in midi-learn message windows.
* Corrected tooltip for oscillator harmonic randomness.
* More doc updates.
* Set version to 1.5.0 rc3

2016-12-12 Jörn
* More tooltips updates.
  Distortion
  Phaser
  Chorus
  Reverb
  Echo
  System sends
* Set version to 1.5.0 rc2

2016-12-12 Will
* Doc updates.

2016-12-11 Will
* Implemented message window for midi learning.
* Corrected GUI access to midi-learn general opps.
* Set version to 1.5.0 rc1

2016-12-10 Will
* Bugfix: CLI was trapping the wrong midi-learn control.
* CLI now change midi-learn mute, limit, block switches.
* Added load/save messages to midi-learn.

2016-12-9 Will
* Bugfix: CLI load midi-learn from list had missing return.
* Implemented CLI midi-learn line & list removal.
* CLI can now list individual midi learn lines in detail.
* Sent midi-learn general ops through ring buffer.
* CLI can now change midi-learn CC, chan, min, max.

2016-12-8 Will
* Implemented 'activity' LED for midi-learn.
* CLI history lists now numbered.
* Implemented CLI midi-learn load & save.
* Updated docs.

2016-12-7 Will
* Added new file to dev_notes: System_Values.txt
* Added list file leafname to midi-learn window title.
* Updated docs.

2016-12-6 Will
* Started implementing CLI access to midi-learn.
  Also replaced 'changeLine(' with 'generalOpps(' as it
  is more appropriate now.

2016-12-5 Will
* Small optimsation in crossfade.
* Tidied up code in Interchange and MIdilearn.
* All sliders/knobs mid-learnable except 'Controllers'.

2016-12-5 Jörn
* More tooltips updates.

2016-12-5 Will
* Bugfix: midi-learn scroll bar wasn't working.
* Most sliders/rotary controls now available to midi-learn.

2016-12-4 Will
* Implemented full midi-learn save, load/recent.
* Set windows of vectors and midi-learn to Yoshimi defaults.
* Simplified history type selection in parameters window.
* Bugfix: segfault clicking empty parameters window :(
* Updated docs.

2016-12-3 Patch from : Alexander
* Bugfix: state load wasn't setting keyshifts.

2016-12-2 Will
* Started defining a standardised limits routine.
  This will return min, max, default for any control.
* Bugfix: LV2 was trapping unknown CCs instead of allowing
  them to be passed on to midi-learn!
* More work on limits.

2016-12-2 Merge from : Jörn
* Extensive tooltip upgrade dynamically giving real values.
* Some code style consistency adjustments.

2016-11-30 Will
* First draft of midi-learn saving.
* Bugfix: Had to remove fltk midi-learn warning.
  It goes into a loop on spinboxes :(
* midi-learn load and save both working with default name
  "testmidi" in /home/{user}.

2016-11-29 Will
* Corrected anomaly when changing midi-learn channel numbers.
* Changed 'doublefreqtrack' to 'freqtrackoffset'.

2016-11-28 Merge from : Jörn
* Added button to filter tracking, offsetting range for 0 200%.

2016-11-27 Will
* midi-learn menu changed to buttons.
* midi-learn clear all implemented.
* Running learned controls can now go 'in_place' for LV2.

2016-11-26 Will
* Small midi-learn / Interchange optimisations.
* Direct access global fine detune now goes through ring buffer
  to stop Xruns - particularly with midi-learn.
* Enabled midi-learn of part effect sends.
* BugFix: reinstated direct control of effects.
  GUI not updated :(
* Enabled midi-learn of effects.
* Effects GUI now updated for all except some dynfilter knobs.

2016-11-25 Will
* Implemented the 'delete' function in midi-learn.
* More doc updates!

2016-11-24 Will
* Enabled all midi-learn editors except CC and channel.
* All midi-learn editors now working :)
* Bugfix: Odd control combinations segfaulted - cured.
* Bugfix: Curing old bug in direct access that segaulted on
  invalid kit access stopped all access to kits. Now done.
* Doc updates.

2016-11-23 Will
* Adding new learned lines now fully updates to the Gui.
* Removed test button.
* Number of lines temporarily limited to 128.

2016-11-22 Will
* Enabled midi-learn from CLI direct access.
* Normal CLI can also list current learned lines.
* Implemented (forgotten) AddSynth direct -> gui envelopes
  but still not freemode.
* Updated docs.

2016-11-21 Will
* Partially set up routing for midi learn messages.
* BugFix: Wrong ID for kits allowed part messages to drop
  through causing a segfault.
* Some optimisations in Interchange.cpp
* Filters and envelopes can now be midi-learned but envelopes
  don't update the GUI.

2016-11-20 Will
* Midi learn window now accessible but non-functional.
* Midi learn Gui now has some internal test structure.
* Updated docs.
* Resolved issue with learned controls not all updating :)

2016-11-19 Will
* Made a few corrections and extensions to midi learn.
* Started documenting this.
* Bugfix: reverted change that had killed midi learn :(
* More midi learn refinements.
  Tested limits & status (but no interface yet).
* Created potential GUI based on part kits.

2016-11-18 Will
* Started midi learn. Basic entries in place - not active.
  LV2 behaviour not tested yet.
* Bugfix: Vector window wasn't updated on part change.
* Many controls now midi learnable - can't be deleted.

2016-11-16 Will
* Added 'CoolSound' demo vector definition file to examples.
* Small change to ID GUI controls as MIDI-learnable.
* Updated docs.

2016-11-13
* Direct -> gui filter done (not dynfilter).
* Direct -> gui envelope basics done (not freemode).
* Updated and corrected docs.

2016-11-12 Will
* Bugfix: direct filter gain was changed by wrong control.
* Started direct -> gui filter control.
* Updated docs.

2016-11-11 Will
* Finalised CMake ncurses correction from Giovanni.
* Add more explanatory detail to earliar changes made to
  Bank/Program change in MusicIO.cpp
* Re-instated 'in place' for jack freewheeling. Wasn't in use
  when program load issue arose :(
* Small optimisation to drum mode note base frequency.

2016-11-7 Will
* Improved crossfade dynamics.
* More docs.
* Added 'CrossFade.xiz' instrument to 'examples' files.
  Included 'CrossFade.txt' description.
* Added compiler switch for Note-On time reporting.
  Needs 'Log Load times' checked in settings.

2016-11-6 Will
* Enhanced part onoff control for internal routines.
    0 = off
    1 = on
    2 = inhibit and store last
    3 = restore last
* Direct -> gui LFOs done.

2016-11-5 Will
* Direct -> gui part kits done.
* Direct -> gui part system sends done.
* Direct -> gui resonance graph done.
* Corrected errors in docs.

2016-11-4 Will
* Direct -> gui oscllator done.
* Bugfixes: some oscillator direct access errors :(
* Updated docs.
* Direct -> gui resonance mostly done (not points).
* Minor direct access optimisations.

2016-11-1 Will
* Cmake fix: nucurses now compulsory, but ncursesw optional.

2016-10-30 Will
* Implemented kit item crossfades (in pairs).
* A couple of small bugfixes on the new crossfade.
* Docs updated.

2016-10-29 Will
* Microtonal GUI now only needs 'Apply' button on text fields.
* Setting an invalid root now leaves root and bank unchanged.
* First time bank root IDs now start at 5 spaced 5 apart.
* Added '*' to current root/bank in CLI lists.

2016-10-28 Will
* Separated key shift from main tuning.
* Oops - got that wrong :(
* Microtonal optimisation using a key map table - better!

2016-10-27 Will
* Direct access Bugfixes:
  Oscillator waveshape parameter read returned wrong result.
  Addsynth voice would crash if addsynth GUI not seen.
  Subsynth hamonics GUI slider move reversed.
* Revised GUI data sending to allow reads as well as writes.

2016-10-26 Will
* Started separating out CLI replies from main direct entries.
* Completed separation up to voice level.
* All done!

2016-10-24 Will
* Implemented mising direct modulator 440Hz switch.
* Completed direct -> gui addsynthvoice.
* Updated docs.

2016-10-23 Will
* Bugfix: direct -> gui 440Hz wasn't correct for sub/pad.
* direct -> gui addsynthvoice done apart from modulators.

2016-10-22 Will
* Added Loop mode to Solo feature.
* direct -> gui padsynth completed.
* Updated docs.

2016-10-21 Will
* direct -> gui part kit mode & drum mode done.
* direct -> gui addsynth main completed.
* direct -> gui subsynth completed.
* Updated docs.

2016-10-16 Will
* Completed direct gui system/insert effects.
* More done on direct gui part.
* Gui tooltip correction.

2016-10-15 Will
* Changed GUI channel switcher name to 'Solo'.
* Corrected GUI anomalies with channel switcher.
* New Solo.txt in doc.

2016-10-14 Will
* Moved vectors entry to its own button.
* Rearanged icons.
* Added channel switcher to 'Patch Sets' files.
* Moved Channel switcher GUI control from config to Mixer Panel.
* Added channel switcher controls to direct access.
* Updated docs.

2016-10-13 Will
* Direct gui part base controls mostly done.
* Doc updates.

2016-10-12 Will
* Completed direct gui main controls.
* Starting to populate direct gui part level controls.
* Updated docs.
* Direct gui Add, Sub, Pad vol/vsense/pan controls done.

2016-10-11 Will
* Proved direct gui updates correct for main & part controls :)

2016-10-10 Will
* Ringbuffer size corrections.
* Docs punctuation corrections.
* Started to implement direct access -> gui updates.

2016-10-9 Will
* Gave direct access CLI & GUI independent 'from' ring buffers.
* Improved direct access data transfers.
* Small correction to Vector GUI.
* Improved simple message system.

2016-10-8 Will
* Direct vector access almost complete.
* Updated docs.


2016-10-7 Will
* Small corrections to GUI.
* More work on direct Vector access.
* Updated docs.

2016-10-4 Will
* Started implementing direct access to Vectors.

2016-9-28 Will
* Added more info to /dev_notes and /doc.
* Added three new instruments to "Companion"
* No code changes.

2016-9-26 Will
* Bugfix: AddSynth Mod Amp Env enable now works.
* Applied Jespers batch to make scripts bash/dash compatible.
* Corrected and updated docs.

2016-9-25 Will
* Temporarily reverted actual splash screen to original.

2016-9-24 Will
* Merged splash updates from Jesper.

2016-9-23 Will
* Removed duplicate enable Freq Filter command.
* Bugfix: All AddSynth osc commands were going to the modulator.
* Upgraded and tested build instructions.
* Updated docs.

2016-9-22 Will
* Bugfix: direct access SubSynth Freq Env En was quite wrong :(
* Updated docs.

2016-9-21 Will
* Implemented direct access for AddSynth (not fully tested).
* Setting direct access type bit 0 now only echos byte stream.
* Updated docs.

2016-9-19 Will
* TEMPORARY fix: pad apply parameters wasn't working headless.
  Should probably use a list, not single integer.

2016-9-18 Will
* Implemented Oscillator direct access.
* Updated and corrected docs.
* Small correction to Resonance.
* Minor code optimisations.

2016-9-17 Will
* CLI now strips trailing spaces.
* Implemented PadSynth direct access base controls.
* Updated docs.
* Implemented Resonance direct access.

2016-9-15 Will
* Bugfix: direct access wasn't updating SubSynth overtones.
* Replaced HTML version of control numbers with text version.
* Bugfix: GUI wasn't sending kit number on envelope freemode.
* Optimised some direct access code.

2016-9-11 Will
* Further updates to docs
* New HTML copy of "Yoshimi Control Numbers".
* No code changes.

2016-9-10 Will
* Completed direct access envelope free mode. Oh what fun :(
  Switching from fixed to free and back still to be finalised.
* Revised docs.

2016-9-9 Will
* Revised direct access, now needs 8 unsigned chars.
* Implemented envelope direct controls (not free mode yet).
* Updated docs.
* Implemented LFO direct controls.
* Direct access now recognises floating point 'value'.
* Updated docs.

2016-9-8 Will
* Applied spelling patch from Jaromír Mikeš
* Added warning to dev_notes/Direct_Access.txt
* Now identifies SubSynth bandwidth envelope.

2016-9-5 Will
* Setup for next master version.

yoshimi 1.4.1

2016-9-5 Will
* Changed three instrument patches to the Gzip compressed form.
* If readline can't read its history file an empty one is created.
* Finalised all code and docs for release.
* Set version 1.4.1

2016-9-4 Will
* Added two new sounds to Will_Godfrey_Companion,
  Thin Trem Pipe & Pulse Reed.
* Updated docs for next release.
* No code changes.

2016-9-3 Will
* Regression: Part volume knob sent mixer slider in opposite direction.
* Removed redundant code from Config.
* Removed Tests directory.
  There are much more sophisticated test files now!
* Set version to 1.4.1 rc7
* Bugfix: Listing banks from CLI was enabling all possible ones :(

2016-9-2 Will
* Rationalised max & min key limits to remove overlap - and silence!
* Removed redundant threadmessage tests.
* Minor optimizations to threadmessage process.
* Reporting GUI commands now a build option.
* Set version to 1.4.1 rc6

2016-9-1 Will
* Bugfix: Threadmessage was issued at startup (SynthEngine defaults)
  before threadmessage routine fully initialsed.
* Set version to 1.4.1 rc5

2016-8-29 Will
* Changed priority settings so that adjustment is specific to LV2.
* Pushed program loads out of RT prio completely.
* Added CLI to channel switcher control.
* Updated docs.
* Set version to 1.4.1 rc4

2016-8-28 Will
* Bugfix: Parts failed to load from Bank window if part MIDI
  number was not the same as the part number (MOD 16).
* Vectors now fully obey channel switcher in 'Row' mode.

2016-8-27 Will
* Bugfix: If Startup had to change MIDI or audio engines it didn't
  set configChanged, so change was made permanent without warning.
* Commented out unused code in Config.
* Bugfix: 'Reset' wasn't clearing channel switcher GUI.
* Made channel switcher and vectors play nice - mostly!
* Set version to 1.4.1 rc3

2016-8-26 Will
* Bugfix: GUI was being disabled on close with multiple instances.
* Corrected settings messages for higher instances.
* Revised shortform NRPNs for channel select.
* Implemented channel select setup via GUI.
* Set version to 1.4.1 rc2

2016-8-25 Will
* First time startup now correctly sets current bank.
* Updated short guide.
* Set version to 1.4.1 rc1

2016-8-24 Will
* Moved current root and current bank to instance config files.
* GUI button numbers no longer shown in direct access.

2016-8-23 Will
* Separated out instance settings from main config file.
* Added GUI and CLI enable/disable to 'Switches'.
* Pushed gzip, splash, GUI enable & CLI enable into base params.
* Base params now hidden in secondary instances.

2016-8-22 Will
* Sample rate, buffer size, oscillator size now settable by first
  instance only (but visible to others).

2016-8-21 Will
* Commented out Config::showQuestionOrCmdWarning(
  never seems to be called.
* More doc updates and clarifications.

2016-8-20 Will
* Bugfix: Part change was calling for gui update before loading had
  completed :(

2016-8-18 Will
* Bugfix: If part kit items were enabled but the whole kit was 'off'
  the items were correctly saved, but not reloaded.
* Added 'Pad Kit' to 'Will_Godfrey_Companion'.
* Added missing copyright notice to some instrument patches.

2016-8-16 Will
* Loading untitled instruments now uses the filename.
* Loading "Simple Sound" changes the name to "No Title".
* User prevented from changing name *to* "Simple Sound".
* Bugfix: xml minimal had been set for patch set saves.

2016-8-15 Will
* Removed redundant (duplicated) part number settings.
* Improved vector control consistency.
* Vector data now stored in patch sets and saved state.

2016-8-14 Will
* Moved buffer size, oscillator size, sample rate into
  config BASE_PARAMETERS.

2016-8-13 Will
* Moved LV2 root/bank/program change into ringbuffer and adjusted RT
  priorites for best results when loading *huge* instrument patches.

2016-8-12 Will
* Inproved direct access to filters - Only dynfilter to do now!.
* Updated docs.
* Completed direct filter implementation.
* Updated docs (again).

2016-8-11 Will
* Bugfix: CLI wasn't loading upper set instruments (128+).
* Tidied up NRPN vector control.
* Added more error messages to 'non fatal' category.
* Implemented most of the direct access for filters.
* Updated docs.

2016-8-10 Will
* Implemented simple internal text messaging system.
* Added autoload state to CLI and NRPNs.
* Added instrument load time to CLI and NRPNs.
* Updated docs.

2016-8-9 Will
* Slow program load no longer freezes GUI
* Bugfix: Very obscure! Made some program load ops fail if number was
  less than 4 digits and there was a space in the name where the first
  character would otherwise be.
* Updated LV2 for new MiscGui files.

2016-8-8 Will
* Defined direct commands for 'set default' and 'MIDI learn'.
* Activated CLI ID.
* Updated docs.

2016-8-7 Will
* Created src/UI/MiscGui.h to become only link between synth & GUI.
* Bugfix: Effects 'home' on right click had failed.
* Bugfix: AddSynth resonance wasn't showing on GUI button 2.

2016-8-6 Will
* Started actual direct control of filters.
* Added root and bank load times but in uS!
* minor doc updates.

2016-8-4 Will
* Bugfix: At startup all enabled parts were registering direct O/P
  when not actualy directed to part/both.
* Load time reporting now has its own switch.
* Added 'Switches' tab to Config window and moved them from 'Main'.

2016-8-4 Will
* Added load time (mS) to instrument load message.
* New feature: Auto-load default state.

2016-8-2 Will
* Applied gentoo build patches.
  (doesn't seem to make any difference to other distros)

2016-7-31 Will
* Updated docs - no code changes.

2016-7-30 Will
* Optimised parameter handling in direct access.
* Updated docs.

2016-7-28 Will
* Implimented direct access to effect inserts, but not the actual filter
  (sub) insert in dynfilter.
* Added 'Effect_Inserts' file to dev_notes.
* Updated other direct access docs.

2016-7-27 Will
* Bugfix: System effect sends wasn't reporting scroll wheel use.
* Added system and insertion base effect controls to direct access.
* Updated docs.

2016-7-24 Will
* Bugfix: Direct access reading harmonic values returned the wrong result.
* Added missing direct access part controls. Dunno how I missed them :(
* Updated docs.

2016-7-23 Will
* Completed Subsynth controls (not the inserts).
* Corrected doc errors :(

2016-7-22 Will
* Started implementing direct access to SubSynth controls.

2016-7-20 Will
* Minor doc corrections - no code changes.

2016-7-15 Will
* Bugfix: hadn't included new Interface files in LV2 :(

2016-7-14 Will
* Changed virtual keyboard roller to slider.

2016-7-5 Will
* Small doc updates - no code changes.

2016-7-1 Will
* Small format change in GUI access reports.
* doc updates, including new file /dev_notes/Direct_Access.txt

2016-6-29 Will
* Implimented direct access to part controllers and up to Kits.
* Updated docs.
* Completed kit level direct access.
* Revised some control values.

2016-6-28 Will
* Adjusted some GUI engine numbers so they all match.
* Implimented direct access to main and basic part controls.
* Bugfix: Ring buffer count was wrong.

2016-6-27 Will
* Created new Interface directory.
* Created new InterChange file in Interface directory.
* Moved GUI ID files from SynthEngine to InterChange.
* Moved CmdInterface to Interface directory.
* Implemented direct CLI access to some part controls.
* Implemented ring buffer between interchange and final sound.

2016-6-26 Will
* Added GUI warnings when audio or midi not availalble.
* Corrected and improved new user guide.

2016-6-25 Will
* Created new quick guide as ODF in doc directory.
* Updated notes.
* No code changes.

2016-6-18 Will
* Implemented missing 'home' function in formant filter controls.
* Minor adjustments to formant filter GUI layout.

2016-6-17 Will
* Added format test to CMakeLists.txt - commented out on pushes.
* Reinstated identification of controls.

yoshimi 1.4.0.1

2016-6-16 Will
* Bugfix: missing format string in VectorUI :(

yoshimi 1.4.0

2016-6-13 Will
- Set version to 1.4.0 for release.
- Implemented shortform NRPN channel change.
- Bugfix: Vector X CC didn't enable lowest part.
- Added extra sanity checks to vector control.

yoshimi 1.4.0 rc6

2016-6-10 Will
- Bugfix: 'home' on some controls updated the GUI but didn't send.
- Bugfix: Missing 'includes' in LV2 CMakeLists.txt :(

yoshimi 1.4.0 rc5

2016-6-10 Will
- Bugfix: Subsynth & Oscillator harmonics fundamental homed wrongly.
- Bugfix: Virtual keyboard controler showed wrong home setting.
- Made all forms of vector incoming CC initialising consistent.
  Available parts incremented if necessary & parts enabled.
- Setting GUI incoming CC only set to 14 if a lower value entered.
- More adjustments to knobs and sliders.
- Modified '64ft Organ'. Sounds the same but Extreme LF balanced.
- Modified 'Tomita Whistle'. Attack time was too short.

yoshimi 1.4.0 rc4

2016-6-7 Will
- Brought in extended slider controls from Rob's ideas.
- Modifed knobs for similar mouse wheel behaviour.
- Bumped rc version.
- Added existence check when saving vectors.

yoshimi 1.4.0 rc3

2016-6-7 Chris
- Replaced buggy file extension test.

2016-6-4 Will
- Effects knobs home correctly.
- Removed now unnecessary reset buttons.
- CLI histories reporting now includes vectors.
- Added fix from Frank for c++11 issues with older compilers.
- Bugfix: default l/r cross for Echo and Distortion effects.

2016-6-3 Will
- All knobs 'home' on right mouse click except effects.

yoshimi 1.4.0 rc2

2016-6-2 Will
- Bugfix: vector 'Clear' was removing all vector names.
- Added 'Clear All' to vector options.
- Forgot to ID the mixer panel controls :(

yoshimi 1.4.0 rc1

2016-6-1 Will
- Completed implementation of pitch bend adjust and offset.
- Corrected wrong opening tab in PadSynth window.
- Vector window now fully in sync with rest of GUI.
- Voice list controls identified.
- Docs updated.
- Master version set for rc1.

2016-5-31 Will
- Reviewed instrument name boxes to make them clearer.
- Partial implementation of pitch bend adjust and offset.
- Vector name box always now has text.
- Updated tooltips.

2016-5-30 Will
- Bugfix: Default resonance was showing 30dB but was actually 20dB.
- All horizontal sliders now home on a right click.
- Made GUI sliders clearer and more consistent.
- More doc updates.
- Added brackets to some code to remove possible ambiguity.
- Vector instruments now have the engine colours.

2016-5-29 Will
- Implemented Zyn. compatible AddSynth modulator fixed frequency.
- Updated some docs.
- Implemented Zyn. compatible PWM modulator.
- Bugfix: MORPH modulator is now correct.

2016-5-28 Will
- Vector control 'Clear' implemented.
- Improved Vector GUI structure.
- Identified vector controls.
- Updated docs.

2016-5-27 Will
- Mixer sliders now right click to home position.
- All vector options implemented except 'Clear'.

2016-5-26 Will
- Initial implementation of GUI vector control.

2016-5-25 Will
- Refinements to system and insertion effect selectors
- Updated docs
- Added auto build update.

2016-5-24 Will
- System sends now identified :)

2016-5-23 Will
- Added aftertouch recognition to LV2 (not actually used yet)
- Identified part to system effect sends.
- Identified insert and system effect controls (not system sends)
- More adjustment to control ID numbers.
- Yoshimi now has a build number :)

2016-5-22 Will
- Bugfix: Kit level IDs were wrong.
- Updated docs.

2016-5-21 Will
- Effects controls now mostly identified.
- Yoshimi now only sets a single client if jack is both midi & audio

2016-5-20 Will
- Rearanged some control values.
- Corrected amp/freq lfo anomaly.
- Changed engine numbers.
- Updated docs.
- Started Identifying effects controls.
- Reviewed files to remove GCC6 warnings.

2016-5-19 Will
- Completed moving controls ID text from GUI to main code.
- Corrected dev-notes/Yoshimi Controller Numbers.ods
- Completed Envelope control IDs.

2016-5-18 Will
- Started moving controls ID text from GUI to main code.
- New sound Pad Organ :)

2016-5-17 Will
- Identified controls in Part Controllers.
- Updated dev-notes/Yoshimi Controller Numbers.ods

2016-5-16 Will
- Updated some tooltips
- Documentation now covers all implemeted controls.
- Identified top level controls.
- Adjusted some control numbers for conformity.

2016-5-15 Will
- Changed Resonance interpolation control to clarify two types
  and reorganised layout of neighboring controls for uniformity.
- Bugfix: Filter control had wrong ID
- Bugfix: LFO had wrong insert parameters.
- Bugfix: Got interpolation button names the wrong way round :(
- Documented most of the defined controls in dev-notes
- Bugfix: SubSynth wrong control ID.
- Bugfix: PadSynth missing control ID

2016-5-14 Will
- All Identifed data now passed to synthengine in uniform manner.
- Bugfix: Right click on mod oscilator didn't close AddVoice window.
- Mostly Identified Envelopes (not fee mode).
- Identified most of basic part controls.

2016-5-13 Will
- Identifed Resonance controls.
- Moved max resonance points definition to CMakeLists.txt
  and changed to more obvious name. In future we want to check
  this size outside immediate resonance code.

2016-5-12 Will
- Identified AddSynth & PadSynth oscillator controls.
- Included Adsynth Voice & Modulator controls.

2016-5-11 Will
- Improved SubSynth ID code.
- Corrected swapped controls in filters.
- Identifed AddSynth global controls.
- Identifed PadSynth controls.

2016-5-10 Will
- All of SubSynth identified (except embedded envelopes).

2016-5-9 Will
- Bugfix: Different versions of CMake require different ways of
  specifying C++11

2016-5-8 Will
- Filter params complete.
- Small improvement to the way we return control values.

2016-5-7 Will
- Yoshimi now requires C++11
- All parts of LFO now respond to test.
- Filter params mostly responding to test.

2016-5-6 Will
- Tests slightly improved and will now display in the GUI or CLI
  whichever is selected.

2016-5-5 Will
- Added GUI recognition tests (displayed in the CLI)
  Volume button on any Addsynth Voice
  Freq button on any LFO

2016-5-4 Will
- Bugfix: offset could be uninitialsed in history saving routine.

2016-5-3 Will
- Implemented setting jack autoconnect status in both GUI and CLI.

2016-5-1 Will
- Completed right click to and from resonance
- First-time startup now opens the virtual keyboard.
- Fixed master and part key shift range limits to +-36 semitones.
- Implemented master, part & channel NRPN key shift.

2016-4-30 Will
- Implemented right click on child window button closes parent
  and right click on child close button opens parent.
  To and from resonance yet to do.

2016-4-29 Will
- Bugfix: file not added to end of history list if copy had
  just gone over the maximium, so was still technically there
  but wouldn't have been saved.
- Reinstated missing XML instrument parameters, although never used.

2016-4-28 Will
- Implemented CLI read/get for vectors.
- Improved CLI vector listing.
- Improved sync between CLI and GUI for effects.
- Removed temporary 'test' command from CLI.

2016-4-27 Will
- Code cleanups.
- History optimisations.
- Made history variable names consistent.
- More work on CLI read/get.

2016-4-26 Will
- Refactored 'history' so only one common file is created.

2016-4-23 Will
- Added 'get' alias to the 'read' command.

2016-4-22 Will
- Started to implement CLI read values.
- Rationalised some error messages.
- Detached some direct part access from gui.

2016-4-8 Will
- Bugfix: CLI vector Y fetures now correctly set.

2016-4-5 Will
- Extra CLI error check when loading vectors.

2016-3-30 Will
- Improved CLI error checks when setting vectors.

2016-3-29 Will
- Rationalsed allowable sizes for sample rate and Oscilsize so all
  input routes have the same limits.

2016-3-28 Will
- Bugfix: Min Oscilsize is 256 but would allow less at CLI resulting
  in a segfault. GUI seemed to accept 128 but silently changed it :(

2016-3-27 Will
- Bugfix: Setting default preset path was being indicated in the GUI
  but wasn't being actioned :(

2016-3-26 Will
- Added "Ignore reset all controllers" to MIDI config.

2016-3-25 Will
- Added error check for invalid vector files.
- Bugfix: if jack not running and ALSA not available yoshimi
  sometimes segfalted.
- Splash screen can now be disabled.
- Added 'Tomita Whistle' instrument patch.

2016-3-23 Will
- Implemented CLI Vector save and load.
- Minimum CLI abbreviations capitalised.
- Reorganised CLI vector features setting.
- Giving no channel number for vector load now loads to the same
  channel as it was saved from.
- Now ensures the channel numbers are correct for all four parts.

2016-3-21 Will
- Bugfix: All file loads incorporating scales now correctly tuned.
- CLI can now load and save scales.
- Small adjustment to scales window.

2016-3-20 Will
- CLI can now load and save states.
- Whenever scales are loaded via GUI tunings are also now applied.

2016-3-19 Will
- Reorganised startup so that bank and history loading
  doesn't slow down intial stand-alone display, as this
  had made some users think it had failed, so tried again.
  LV2 startup as before.
- CLI can now list recent histories.

2016-3-18 Will
- Patched CMakeLists.txt to make it more distro agnostic.

2016-3-16 Will
- Fixed regression: LV2 gui now displays correctly again.

2016-3-13 Will
- Minor doc corrections and updates.

2016-3-10 Will
- Reorganised CMakeLists.txt files for better integration with
  different distros, and to recognise LV2_PATH.

2016-3-8 Will
- Bugfix: CMakeLists.txt now recognises both ncurses and ncursesw.
- Bugfix: Default presets were only being set if there were none in
  the .config file, but not if there was no config file!
- Max preset directories set to 128 (same as roots and banks).

2016-3-5 Will
- Console now adds entries at the start.
- matchWord now case insensitve to reference word as well as input.
- More messages can be suppressed.

2016-2-28 Will
- Updated docs.

yoshimi 1.3.9

2016-2-28 Will
- Effect preset number is now included in prompt.
- Removed duplicate instrument "0085-old_pad.xiz from Mysterious bank.
- Set version to 1.3.9 for release.

2016-2-26 Andrew
- Bugfix: in 'main' another GCC6 issue.
- Set version for rc3

2016-2-25 Will
- Bugfix: another GCC6 incompatibility resolved.
- Set version for rc2

2016-2-21 Andrew
- setCurrentRootID properly fixed.

2016-2-21 Will
- Reorganised CLI root and bank commands.
- Implemented creating & deleteing new banks in CLI.
- Bugfix: deleting bank failed if there was no .bankdir file.
- Set version to 1.3.9 rc1.

2016-2-19 Will
- Corrected desktop file.
- Updated docs & screen images.

2016-2-18 Will
- Bugfix: CLI can again list current bank/root.
- Bugfix: on debian testing GUI was locking up if you reduced the ID of the
  last root path in the list.


2016-2-17 Will
- Instrument file changes are now individually checked after the attempt
  instead of tested for writability in advance.
- Path window no longer offers save/not on close - always saves.
- Bugfix: above changes didn't update gui correctly :(

2016-2-15 Will
- Fixed regression. Moved bank and history loading back into config.
  Previous change didn't improve startup behaviour and messed with LV2.
- Created 'stateChanged' variable for future use.

2016-2-14 Will
- Removed jack/alsa tests from CMakeLists.txt It's now redundant.
- Re-enabled up to 128 roots and banks and removed redundant maximum
  test - MIDI can't send > 127 and command line does it's own check.
- Updated docs.
- Added 'Muted Synth' instrument patch.

2016-2-14 Andrew
- Removed ControlInterface (obsoleted) + fixes for gcc-6

2016-2-8 Will
- GCC 6 fix?

2016-2-7 Will
- Corrected man page.

2016-2-1 Will
- Fixed regression. Config was being resaved when nothing had changed.
- Refined message hiding. Applies to Reports console and CLI. Hiding
  is also independent from those forced to CLI only.

2016-1-31 Will
- Small gui correction to remove unnecessary scroll bar.
- Recent Scale/State now greyed out if empty.
- Bugfix: Wrong name in CMakeLists.txt failed in some environments.

2016-1-30 Will
- Corrected some GUI text and tooltips.
- Added check for ncurses in cmake.
- MAX_HISTORY now set to 25 in CMakeLists.txt
- Banks file now follows compression schedule.
- Current available parts now stored in 'MASTER' part of patch sets.
- .config & .state now marked as yoshimi only.

2016-1-29 Will
- Added scale list to history file and recent scales to GUI.
- State list and recent states also added.

2016-1-28 Will
- Bugfix: Loading saved state now correctly sets buffer size.
- Duplicated calls to state XML data removed.
- Initial implementation of non-fatal error report hiding.

2016-1-27 Will
- Reorganised grouping of main .config file
- New config files that are unique to Yoshimi now carry the yoshimi
  doctype instead of the ZynAddSubFX one.
- minor doc spelling corrections.
- Fixed regression. Alsa can have sample rate selected again.
- Trial of 192000 sample rate.

2016-1-26 Will
- Patch Sets History no longer in main .config file but in new
  .history file, subsection "PATCH_SETS"

2016-1-25 Will
- Added correct licence details to CmdInterface files.
- Synchronised Exherbo cmake.

2016-1-24 Rob
- Furhter improvements to cmake workround.

2016-1-24 Will
- Minor reorganisations.
- Only relevant XML files now carry base parameters.
- CLI no longer sets configChanged when altering the new banks file.

2016-1-22 Will
- Set bugfix version 1.3.8.2

2016-1-22 Rob
- Workaround to avoid cmake 3.4.1 bug by using our own routine to
  generate .cpp files from .fl ones and not using fltk_wrap_ui

2016-1-21 Will
- Started splitting up yoshimi's config files and separated out banks
  to their own files within .config/yoshimi/.
- Changed confg save to banks save in banks UI.

2016-1-17 Will
- Bugfix. Quick patch from Csaba so Addsynth vice presets are recognised.
- Patch from Csaba to hide extension in presets window.

2016-1-15 Will
- Bugfix. Format string missing from sprintf :)

yoshimi 1.3.8

2016-1-14 Will
- More doc updates.
- Set version as 1.3.8 rc3.
- Resolved minor ambiguities in command line syntax.
- Final tidy up of docs.
- Set version to 1.3.8 for release.

2016-1-13 Will
- Updated docs.
- Set version as 1.3.8 rc2.
- Corrected part number (CLI numbers *must* start from zero).
- CLI Y axis now uses up/down instead of sharing left/right with X.

2016-1-12 Will
- Created Yoshimi man page.

2016-1-10 Will
- Set version as 1.3.8 rc1.
- Moved banks & roots to end of config file. Will eventually be
  separate file.

2016-1-9 Will
- Added gui state to config file
- All major startup arguments now trigger the config changed message
  for both gui and command line.
- Command line environment status now saved and cross linked with
  gui status defaulting to CL if attempt to disable both.

2016-1-9 Andrew
- Reconfigured main so first instance can access saved config before gui.

2016-1-8 Will
- Synchronised config change warning between gui and command line.
- Implemented saving current part to external instrument.
- Updated repositories.

2016-1-7 Will
- bugfix, Yoshimi now exits correctly with '-c' argument and trailing '&'.
- Help now context sensitive, and list reoganised.
- Command line can now load individual external instruments to the current part.
- Tiny optimisation to SubSynth filter.
- Updated appdata and desktop files.
- Updated Command_Line.txt
- Implemented alsa/jack preferences within command line environment.

2016-1-6 Rob
- Completed Program Change improvements and defined common point
  in SynthEngine for all Program Change calls.

2016-1-4 Will
- Subsynth bugfix. Buffer size no longer has to be divisible by 8.

2016-1-3 Will
- Improved cleanness of program load from various sources.

2016-1-2 Will
- Program change no longer mutes the whole synth.

2015-12-31 Will
- Disabled jack/alsa tabs if running as LV2
- Allow mutiple instances whith alsa audio as they can
  now be set to different backends/soundcards.
- Root/Bank/Program thread now lower than both jack and alsa.

2015-12-30 Andrew
- Revised music clients so that Yoshimi can always start.
  If the wanted backend is missing it will try the other
  option and if that fails, set a null backend.

2015-12-29 Will
- Updated docs (especially command line)
- Moved Drum kit 2 so it is MIDI accessible
- Added Moor Drums
- Added Choir Stabs

2015-12-27 Will
- C/L system and insert effects now report to the gui

2015-12-26 Will
- Ported pop suppression feature from Zyn 2.5.2
- Changed default XML Zyn instrument compatibility version to 2.5
- Bugfix. NRPN insert and system effect changes only worked correctly
  on the lowest value effect number.

2015-12-23 Will
- Small improvements to command line access.

2015-12-22 Will
- Bugfix. Had screwed up vector Y control. Now better
  error checked too.

2015-12-21 Will
- More code cleanup.

2015-12-20 Will
- (MusicIO) hooks in place for key and channel pressure.
- Implemented Y/N query for command line.
- Command line can now change part names.
- Added reset capability.

2015-12-19 Will
- All base level part controls available to command line.

2015-12-18 Will
- All command line effect sends in place (no gui update).
- All command line effect presets available.
- More code cleanups

2015-12-17 Will
- Implemented major effects settings for command line.
  Effect number, type and send.
- Some code cleanups.

2015-12-15 Will
- Vector control now has it's own level on command line.
- Setting audio destination is now by names (not numbers).
- Part volume, pan & keyshift now available.
- Can now change jack config as well as alsa.

2015-12-14 Will
- Audio and midi preferences can now be set in config window.
- More improvements to command line interface.
- Updated docs

2015-12-13 Will
- Bugfix segfault when doing a reset via command line if gui active.
- Command line part change now updates gui
- More reoganisation of cammand interface.
- Started to implement command line level sensing.

2015-12-12 Will
- Applied possible Install fix to CMakeLists.txt.
- Re-organised command interface files ready (hopefully) for a big
  push on implementation.

2015-12-10 Will
- Enabled AddSynth voice formant filter Q to respond to settings. This
  brings it into line with the recent Zyn. upgrade but shouldn't change
  any currently existing patches.
- Completed Root, Bank, Program change thread & ringbuffer incuding full
  error checks, and allowance for future expansion.

2015-12-9 Will
- Corrected jack/alsa MIDI behaviour and added user defined source name
  for jack MIDI in gui.
- Updated docs.

2015-12-7 Will
- Humanise settings now saved in patch sets.
- Reverted CMakeLists as problems now worse for fedora and some debian installs.
- Added lv2 makefile and install to cmake distclean.

2015-12-6 Will
- Bugfix MIDI not responding to CC2 sometimes.
- Removed jack MIDI ringbuffer now served better by guithreadmessage
  and root/bank/prgoram thread and ring buffer.

2015-12-5 Will
- Improved 'Humanise' feature and changed to a slider.
- Small code clean-up arond root,bank, program code.
- Improved gui timeout delay on fault.

2015-12-2 Will
- Minor improvement to Root, Bank, Program selection in ring buffer.

2015-12-2 Rob
- Corrected gui update method for banks and roots.

2015-12-1 Will
- First trial of combined thread and ring buffer for Root, Bank
  & Program Changes.

2015-11-28 Will
- Fixed regression where renaming instruments failed to actually
  write to the file.

2015-11-28 Andrew
- Added '-c' option that disables command line interface

2015-11-27 Will
- Resolved instrument name anomaly. Part name is now always internal
  instrument name, regardless of file name.
- Minor optimisation. No need to reload same bank.

2015-11-25 Will
- Applied cmake ARCH and LV2 patches.
- Added notes on audio direction in'doc'.
- Changed CC logging channel numbers to start at 1.
- Improved some command line responses.

2015-11-21 Will
- Implemented logging of incoming MIDI CCs.
- Fixed crash bug caused by new kit item name being called before
  it was created - only when trying to enable a kit item with no
  engines already defined.

2015-11-21 Will
- Re-enabled 'minimal' in XMLwrapper for all except presets.
- Presets wasn't showing 1st character (array offset by 1).
  Corrected.
- Clarified copyright notice.
- If in kit mode engine window title bars now display the kit number
  and name if any.

2015-11-20 Will
- Fixed regression where sending CCs would close part windows
  and streams of them blocked the gui.
- Discovered previous bug was hiding 'inappropriate' gui calls :(
  Now fixed properly.

2015-11-19 Will
- Ported pink noise feature from Zyn 2.5.2
- No longer clears part output buffers, as they are completely
  overwritten when in use and ignored otherwise.

2015-11-17 Will
- Minor display corrections
- Changed XML minimum Zyn instrument compatibility version to 2.4
- Activated addsynth voice filter velocity sensimg.

yoshimi 1.3.7

2015-11-16 Will
- Added experimental breath control CC2
- Set release version 1.3.7

2015-11-14 Will
- Rationalised window titles.
- Consolidated internal filenames.
- Bugfix kit item label now updates correctly.
- Set version as 1.3.7 rc1

2015-11-13 Will
- More windows under control.
- Improved save and load code.
- More windows show the instance number in their title.

2015-11-12 Will
- Now ensures session files always save with the .state extension.
- Remembers the last positions of major windows and reopens them
  if shut down while they were still open.
- Added different file for each instance.

2015-11-10 Will
- Directly setting channel numbers 16 to 31 will now allow a note off
  while blocking all other MIDI messages to that part.
- Preset directory changes no longer need a restart.
- Part key shift extended to +- 24 semitones.
  4 octaves should be enough for anybody :)
- Default state file location is now fixed - users can change it
  as they wish.
- Removed redundant Pnoteon code.

2015-11-8 Will
- Minor adjustment to command line - single characters can be used for
  unambiguous commands. Spaces between them are still needed.
- Adding or removing root paths via command line now updates the gui.
- gui master refresh sets system and insert to 1 and selects system.

2015-11-7 Will
- Bugfix reset all controllers missed some and didn't update the window.
- Multiple instances disabled if running with ALSA audio output.

2015-11-6 Will
- Bugfix state save and load didn't identify 'empty' instruments.
- Reorganised top menu bar again and added 'clear' to scales.
- Enabled logging XML header versions.

2015-11-3 Will
- Prepared XML wrapper so that meaningful data can be put
  in 'INFORMATION' not just instrument settings.
- changed menu bar 'Show' to 'View'.

2015-10-31 Will
- Added 'Show' to top menu bar.
- Rationalised top menu bar entries.
- Created 'Reset' button in place of 'Clear all parameters'.
- Added reset to command line.
- Added number of available parts to defaults resetting.

2015-10-29 Will
- Loading scales or state now performs a retune.

2015-10-27 Will
- Fixes microtonal tuning regression.
- Moved old README.txt file to histories.

2015-10-25 Will
- Added command line history patch from of F. Silvain.
- Corrected bank listing regression.

2015-10-24 Will
- Moved cli output call to make it more generic.
- Removed duplicate report code in synthEngine.

2015-10-23 Will
- Implemented unix style paging for command lists from ideas of F. Silvain.
- Implemented command line listing of parts with instruments installed.
- Updated some docs.
- Cleaned up error messages and logs.

2015-10-16 Will
- Implemented load and save of patch sets.

2015-10-12 Will
- Added paging to banks list.

2015-10-11 Will
- Implemented paging (not banks yet).

2015-10-9 Will
- Changed mode return behaviour.
- Changed some command names.

2015-10-8 Will
- Fixed segfault when changing command line mode.
- Added command line history.

2015-10-7 Will
- Brought Andrew's thread and readline into older style command line.
- Further enhancements.

2015-10-6 Will (command)
- Improved readline exit behaviour.
- Added exit command.

2015-10-5 Will
- Further improvements to command line control.
- General code tidying.

2015-10-3 Will
- More improvements to command line control.
- Extended command line vector control.
- Auto generate .config/yoshimi/presets directory.

2015-10-2 Will
- Set up bugfix branch to track only the current release.
- Set version of this to 1.3.6.1

2015-10-1 Will
- First time config search was getting confused if zyn or old style
  yoshi configs were there, so they are no longer accepted.
- Added definitive search for bank dirs launch directory parent.
- Added definitive search for preset dirs in launch directory parent.
- Identifed preset bugs. Only gui updates needed now.

yoshimi 1.3.6

2015-9-28 Will
- Some code style corrections.
- Final LV2 fix.
- Documentation updates.
- Snuck in a new instrument patch.
- Set version as 1.3.6 for release.

2015-9-26 Will
- Pulled in additional command line controls.
- Pulled in Andrew's further LV2 fixes.
- Set version as 1.3.6 rc5.

2015-9-20 Andrew
- Fixed LV2 plugin buffersize setting in case of smaller
  internal buffersize.

2015-9-14 Will
- Fixed bug that let an invalid instrument be stored in a bank.
- Changed 'Parameters' to 'Patch sets'
- Set version as 1.3.6 rc4.

2015-9-13 Will
- Merged stable version from command branch.
- Set version as 1.3.6 rc3.

2015-9-10 Will (command)
- Allow buffer size down to 32 frames.

2015-9-7 Will (command)
- More extensions to command line access.
- Improved error checks.

2015-9-6 Will (command)
- Extended and improved command line access.

2015-9-5 Will (command)
- Started new command line access.

2015-9-2 Will
- Set version as 1.3.6 rc2.
- Overall key limit increased to 80.
- Part max key limit increased to 60.
- Part default key limit increased to 20.
- Added demo midi and parameter set to examples directory.
- More doc updates and moved some files to Histories directory.
- License corrections.

2015-8-31 Will
- Set version as 1.3.6 rc1.
- Untangled preset counters from bank counters.
- Improved NRPN listing of roots and banks.
- Small GUI adjustments.
- Updated docs.

2015-8-25 Will
- Corrected command line regression :(
- Added command line entry to define new root path.
- Improved some default settings.
- Now correctly scans for banks on first time startup.

2015-8-23 Will
- Improved command line options.
- Updated docs.

2015-8-20 Will
- Completed new NRPN extensions so most system values can be changed.

2015-8-18 Will
- Extended NRPNs to list dynamic system values (to current report log)
  some of which can also be changed.

2015-8-13 Will
- Added failure messages to splash screen and increased timeout.

2015-7-20 Will
- Merged in ALSA updates from 'buffers'.
- master version now displays an 'M' suffix.

2015-7-20 Will (buffers)
- Hopefully completed Alsa updates.

2015-7-20 Will (buffers)
- Implemented Alsa endian changes.

2015-7-16 Will (buffers)
- Alsa now recognises 32, 24 & 16 bit formats LE only.

2015-7-15 Will
- Added sanity checks to vector feature CC settings.
- Small correction to alsa audio.
- More doc updates.

2015-7-11 Will
- Fixed bug that would crash if a bank or instrument rename
  was cancelled.

2015-7-10 Will
- Added exclusions to CC designations.
- Improved vector control error checks.
- More doc updates.
- Implemented redefinable vector features

2015-7-5 Will
- Minor gui bugfix 'Simple Sound' correctly set to 'No Title' in
  all windows when actually edited.
- Vector control individual features can be reversed.
- Enabled NRPN part destination setting.

2015-7-3 Will
- Merged in corrected buffers - still some work to do on alsa
  audio which has been incorrect for a long time but should be OK
  on motherboard chipsets.
- More documentation!

2015-6-24 Will (buffers)
- Set up and tested separate buffers for JACK only, very untidy.
- currently breaks ALSA and LV2.

2015-6-19 Will
- bugfix set typecast in BankUI to enable build with fltk 1.1
- bugfix changed MasterUI so that main window is refreshed when
  'State' is loaded.

yoshimi 1.3.5
- Finalised for release and tagged.
- Added more details to docs.

yoshimi 1.3.5-rc4

- Fixed failure of Insert Effect part list length to update when
  number of parts changed.

yoshimi 1.3.5-rc3

2015-6-13 Will
- Fixed regression that was messing up pitch change.

yoshimi 1.3.5-rc2

2015-6-11 Will
- Fixed gui bug, disappearing 'Bypass Global F.' when Addsynth Voice
  Filter checkbutton clicked.
- Vector checks and sets related part channel numbers instead of
  assuming default values.

yoshimi 1.3.5-rc

2015-6-7 Will
- Jack port only registered if direct part output is set as well as
  the part being enabled.
- Mixer panel refresh button hidden (redundant).
  Will eventually be removed if no problems seen.

2015-6-5 Will
- Improved engine colour sync, and also responds to kit part edits.

2015-6-1 Will
- Common Add,Sub,Pad colours now defines in CMakeLists.txt

2015-5-30 Will
- Vector control volume 'swap' now uses an inverse square law to keep the
  overall level fairly constant.
- More improvements to instrument engine colours.

2015-5-30 Will
- Bugfix! Only part 1 was responding to gui instument selection.

2015-5-29 Will
- Fixed regression that stopped mixer panel updating on MIDI program change.
- Moved max part control from parameters menu to alongside part number.
- Refactored part gui calls to improve updates.
- Implemented colour based engine IDs in mixer panel window
- 'Clear All Parameters' now resets NRPNs and vector control.

2015-5-27 Will
- Trial for colour based engine IDs in main window.
- Fixed bug that caused banks to be initialied twice on startup.
- Hid (redundant) refesh button from instrument banks window.
  Will remove it completely if no problems show up.

2015-5-23 Will
- Small improvement to synth ID discovery.
- Prompts at foot of window.
- Removed old style new bank creation.

2015-5-21 Will
- Implemented identification of all three synth engines.
- Made workaround for corrupted instrument headers.

2015-5-15 Will
- Implemented max part & part group control.

2015-5-13 Andrew
- On-demand jack ports registering (only if part is enabled)

2015-5-12 Will
- fixed asString bug that still appeared on some architectures.
  Thanks to Stephen Parry for identifying the cause.

2015-5-7 Will
- Improved bank root and extended program change CC setting method.
- Corrected NRPN gui display issues
- Updated Docs

2015-5-6 Will
- Implemented Zyn-compatible NRPNs with extension for effect type and destination
  part number change.  (some gui improvements needed)
- Updated Docs.

2015-5-2 Will
- Improved NRPN handling of 14bit NRPNs and 'full' NRPNs with reversed
  data byte order.

2015-4-30 Will
- Fixed regression in distortion level.
- Added voice number to AddSynth oscillator editor.
- Implemented NRPN data increment and decrement.

2015-4-27 Will
- Fixed bug that stopped some rotary controls responding to mouse wheel.
- Re-orderd part effects window to more closely match system & insert.
- Made 'panic' stop fade at a fixed rate so it is now click free even for
  very high sample rate and small buffer size.

2015-4-25 Will
- Added part number and name to editing window title bars.
- Made it possible to silently disconnect/reconnect a part from all MIDI input.
- Improved config settings for Bank Root & Extended Program Change.

2015-4-24 Will
- Implemented 14bit NRPNs
- Implemented scroll wheel control of knobs
- Implemented X as well as Y knob control

2015-4-21 Will (vector)
- Some more small optimisations

2015-4-19 Will (vector)
- Fixed regressions caused by mixer gui changes!
- More adjustments giving greater flexibility to NRPNs

2015-4-18 Will (vector)
- Added NRPN and vector error checks and warnings
- Updated docs
- Very specific segfault with Rosegarden V12.4 and 'RootBankChange'
  test file has cleared! Confirmed it is still there on yoshimi 1.3.3
  puzzling :(
- Rationalised mixer panel gui, removing duplicates

2015-4-17 Will (vector)
- Implemented direct part channel change
- Corrected license anomalies
- Updated docs

2015-4-15 Will (vector)
- Implemented direct part CC change
- Corrected and updated Docs

2015-4-3 Will (vector)
- Implemented direct part program change
- Vector controls only enabled if NUM_MIDI_PARTS set to 64

yoshimi 1.3.4

2015-4-1 Will (vector)
- Bugfix corrected merge errors

2015-4-1 Will
- Tidied up for release on such an auspicious date!

2015-3-30 Andrew
- Share async gui process function between main and lv2 mode

2015-3-30 Will
- Ported padsynth wavetable saving from ZynAddSubFX

2015-3-29 Will
- Fixed root dir length bug
- Fixed add root no-show bug
- Fixed remove root still showing bug
- Removed root path tab from Setup window as it
  was getting too complicated syncing 2 copies
- Changed 'Reports' menu item into a separate button
  fltk problem :(

2015-3-28 Will
- Reports can be sent to the console window or stderr under
  runtime selection in the settings window
  This setting is saved, per instance
- Lots of small log message rationalisations
- Removed some old commented out code
- Reinstated search for ZynAddSubFX config search if no
  Yoshimi one can be found

2015-3-26 Will
- Bugfixes in setup CC selections
- Removed auto close checkbox from Banks and instruments
- Reports menu item greyed out if not enabled.

2015-3-25 Will
- MIDI volume control range now saved to parameters
  per part as "volume_range"
- Updated XML headers to include author and
  yoshimi-major and yoshimi-minor version numbers
- All pan centre buttons now red, not just main one

2015-3-22 Will
- Rationalised MIDI volume control
- Implemented MIDI volume control range setting
- Implemented missing resets in 'Reset All Controllers'

2015-3-18 Will
- Pulled remaining program change gui calls into gui thread
- Root path window now correctly tracks 'save' changes

2015-3-15 Will
- Used new gui updating so that MIDI volume and pan changes
  are shown in both the main and panel windows

2015-3-15 Andrew
- Added asynchronous gui update ability from arbitrary threads

2015-3-12 Will
- inserted missing ";" at line 60 of yoshimi.ttl
  found by Holger Marzen

2015-3-10 Will
- Panel window bugfix

2015-3-2 Will
- Added patch from Jakub Cajka to furthur nail asString ambiguities
- Added SVG icon image (renamed alternative)
- Set up for release

2015-3-1 Will (vector)
- Moved all NRPN and Vectore code to MusicOI
- Added 'Brightness' control
- GUI freeze still not resolved :(

2015-2-28 Will (vector)
- Further separated out controls, and also enabled setting instruments
  however this is very experimental and *not RT safe*
- improved this now, but discovered a gui bug if the panel
  is open when a vector program change takes place - gui freezes :(
- got rid of a warning message in jack engine :)

yoshimi 1.3.3

2015-2-27 Will
- Added and updated Docs & Images
- Prepared for full release

2015-2-27 Andrew
- Updated splash screen

2015-2-26 Will
- Some fine tuning
- Updated documentation

2015-2-25 Will (vector)
- Separated X & Y to independent NRPNs
  NRPN msb = 64, lsb = 1 for X
  NRPN msb = 64, lsb = 2 for Y
  DATA lsb = CC, msb = operation(s)
                1 = volume
                2 = pan

2015-2-24 Will (vector)
- Seems stable now - crashes were due to mixture of
  channel and part limits.
- Mixer panel now shows groups of 16 parts.
- Volume sweeps implemented but need balancing better.

2015-2-23 Will (vector)
- First attempt at vector control
  Setting NRPNs and vector CCs seems fine.
  Only implimented volume control.
  Getting a lot of crashes in use though when changing settings via the gui.
  Panel window only shows 1st 16 parts.
  Part control (rather than channel) works much better.
  GUI problems probably due to some use of NUM_MIDI_CHANNELS
  where NUM_MIDI_PARTS should be in the original code.

2015-2-19 Will
- Small gui code optimisations
- Removed some confusing, duplicate, redundant & disabled code

2015-2-18 Will
- Implemented bank rename
- Added gui buttons for this and instrument renames
- Close on selection now righthand mouse button
- bug was slowing down bank swaps -fixed

2015-2-16 Will
- Added middle button close of banks and instruments
  as if auto close has been set

2015-2-15 Will
- Implemented bank complete removal

2015-2-14 Will
- Bank swaps/ID changes now in place
  but not checked for unwritable locations
- Now checked
- Added highlighing of current bank
- Implemented adding banks
- Corrected bugs in bank swaps

2015-2-13 Will
- Basic structure complete and working
  but changing IDs etc. not yet implemented

2015-2-12 Will
- Developed window selection/swapping and forward link from config
- Fixed bug that created empty banks
- Added format string to 3 fltk alert calls to silence gcc warnings

2015-2-6 Will
- Unified root bank instrument log messages
- Updated MIDI test files

2015-2-3 Andrew
- Fix png image creation on fltk < 1.3

yoshimi-1.3.2

2015-2-2 Will
- Final updates to files for full release

yoshimi-1.3.2-rc2

2015-1-31 Andrew
- Start guis only from main gui thread

2015-1-28 Will
- Added check to prevent attempt to change non-writable instrument files
  *before* GUI entries written

2015-1-27 Will
- Allow instrument name of just 3 chars
- Bumped version number to rc2
- Clarified text of error messages

2015-1-27 Andrew
- Added splash window showing current loading status
- Ignore midi bank/prg change if no bank/prg found

2015-1-26 Andrew
- make new bank id search start from 127 downwards
- do not reload bank on id change

2015-1-24 Will
- Un-numbered instruments now handled as before (placed from 160 downwards)
- Bumped version number
- Bug fix in CC tests
- Removed unnecesary instrument prefix tests when indentifying banks
- Added early startup comand line message

2015-1-24 Andrew
- New instance now gets first available unique ID
- Added menu item to start instance with given ID
- Sort banks on first start or if mappings are not defined
- LV2 plugin now uses new bank interface

2015-1-23 Andrew
- Added per-instance config files support
- Now saving bank ids in config file too

2015-1-22 Andrew
- Rewrited Bank/Root handling algorithms to support numbering
- Fixed PADSynth_used detection algorithm

2015-1-15 Andrew
- Don't change floating point rules in case of lv2 plugin. Hosts should do it.

2015-1-14 Andrew
- Fixed lv2 plugin crash on midi event loop transition (frame X to zero)

2015-1-12 Will
- Applied patches from Harry
  MIDI channel selection now in sync between main window and panel and
  right click on panel 'Edit' opens the actual edit menu.

2015-1-8 Andrew
- Fixed segfault on exit if Alsa audio engine is used

2015-1-5 Andrew
- MIDI bank root dir change algorithm now uses low priority threads
- MIDI bank root dir and bank changes are synchronized now
- GUI is updated accordingly to bank root dir changes


2015-1-5 Will
- MIDI bank root change now in place :)
  but not currently updating GUI :(
- Setting of both root and extended program CC now error checked
  but have to use the spinner up/down arrows - can't seem to
  reognise the 'Return' key :?

2015-1-3 Andrew
- Started control interface implementation
  (logging this for history)

2015-1-3 Will
- Added warnings if loading patches named 'Simple'Sound.
- Applied patch from Harry Nakos
  Volume & Pan now synchronised between main window and panel.

2015-1-3 Andrew
- Corrected target lib suffix detection for lv2 plugin

2015-1-2 Will
- Bank root IDs can now be changed in GUI.
- Cleaned up code.

2015-1-1 Will
- Settings->Bank root dirs now displays root IDs and marks
  current root and MIDI banks changes only see current root.

2014-12-21 Will
- Changed concept of default root dir to current root dir.
  current root is where new banks are saved to.
  changing current doesn't alter list order or root ID.
  ID will be used for MIDI root dir setting & bank access.

2014-12-11 Will
- Updated parameter & instrument load & save
    will not save 'empty' files
    inserts "No Title" when loading untitled instruments

2014-12-9 Andrew
- lv2 plugin: fixed ringbuffer write when midi message
  should be splitted into chunks (this is a very rare condition)

yoshimi-1.3.1

2014-12-8 Will
- A few optimisations in Reverb and Phaser
- Released V 1.3.1

2014-12-8 Andrew
- Separated LV2 plugin instances.
  Yoshimi - stereo mix,
  Yoshimi-Multi - stereo mix + 32 individual mono (16 stereo) channels.

2014-12-6 Will
- Corrected long standing bug in unison. Reverb bandwidth OK now!

2014-12-6 Andrew
- Added multi-channel support for lv2 plugin

2014-12-5 Will
- Reverb and Phaser additions
  Reverb bandwidth control sending right numbers
    but not changing the sound produced :(
  Phaser additions work correctly, but GUI controls
    Analog, Hyp., Dist. not sychronised :(
- Phaser done (silly mistake)

2014-12-1 Andrew
- Enabled cross-instance copy and paste.

yoshimi-1.3.0
- Made LV2 plugin ON by default
- Removed command line control. The reason: useless, not thread-safe code
- Just a few GUI improvements
- Made support for variable length runs. This provides sample-accurate midi processing
  for offline rendering and lv2 plugin.
- Removed strict requirements of Subnote on 8x multiple buffer size.
  Adopted SUBnote::filter() method for variable-length runs
- Initial LV2 plugin support (OFF by default)! Tested in MusE, Ardour 3,
  Carla and qtractor  - works both plugin and gui.
- replaced all calls to lrint() with (int)truncf(). When fesetround(FE_TOWARDZERO)
  was called, lrintf() behaves exactly as (int)truncf() with that difference, that
  (int)truncf() returns always the same result not depending on external factors.
- Made command line control for yoshimi instances (OFF by default)
- Added error message if midi bank changs too close
- Ported portamento rate and depth to controllers from Zyn.
- Added state interface support for lv2 interface. now saving/restoring
  yoshimi lv2 plugin settings works.
- Added per instance ability to change panel window between 2x8 or 1x16.
  Haven't decided on best way to store setting.
- Fixed bug in wide panel window.
- panel settings saved to yoshimi.config.
- patch provided by xnakos fixes part enable sync between panel and main window.
  This revealed it wasn't done properly for MIDI so that's been added too.
- removed spammy default midi messages.
- patch provided by xnakos to fix bug in Simple Sound representation.
- better resolution yoshimi icon.
- instrument updates.
- separated out examples from presets and put in their own directory.
- a few more GUI adjustments.

yoshimi-1.2.5
- Made yoshimi support multiple in-process instances:
  1) Added "New instance" menu item in "Yoshimi" submemu.
  2) Jack/alsa midi/audio port names are named "yoshimi" + postfix
     (empty for the first instance and -1,-2,-3 etc.. for the next).
  3) Windows names (main window, panel, keyboad) are named according
     to instance number with unique postfix.
  4) Only main window of the first instance exits process. Other windows
     deregister instances and closed.

- CMake policy change to stop warning message
- Small correction in part peak representation
- Copied some ancient history into Docs
- Part name always shows at least the words 'Simple Sound' so new users will
  know what it does.
- Bank selector always shows a name.
- MIDI Bank changes now refresh the bank window contents.
- There is now a compile time switch to direct errors to the console window
  instead of stderr.

- Moved all global variables to per-instance ones.
- Implemented multi-instance support:
  Updated all constructors to take SynthEngine * as last argument and store it
  in synth member variable. "Runtime" global var (of type Config*) and "guiMaster"
  (of type MasterUI *) are moved to SynthEngine and accessible via SynthEngine::getRuntime()
  (which returns reference to per-instance Config class) and SynthEngine::getGuiMaster()
  (which creates, if not already created, and returns per-instance MasterUI class).
  PresetsUI class instance is moved from global var to MasterUI class member var
  and accessible via synth->getGuimaster()->getPresetsUi() method from UI classes.
- Jack client instances will be named on per-instance basis.
  Default one is "yoshimi" + "->optional tag" (as before),
  next is "yosmimi-<optionoal tag>-<instance number>" starting at "1".
  This may never be used (but who knows? Anyway, this is the more proper way),
  because the default behavior for the yoshimi app is to create one global
  SynthEngine instance to go on with it till exit. From the user point of view
  nothing changed.
- Gui class destructors made virtual to make recent compilers happy
- Started initial LV2 plugin interface implementation (cmake option is OFF by default)

yoshimi-1.2.4

- ALSA MIDI can now auto-connect.
- Changed x.x.x.notes to Changelog as requested by packagers.
- Jack MIDI auto-connects too!
- VU meters disengaged from synth via ring buffer.
- Failing to load parameters or instruments at startup is no longer fatal.
- Yoshimi accepts un-numbered instruments in banks again - under protest!
- Some more small UI and CL message refinements.
- In settings added Enable/Disable MIDI program change - some seq's don't play nice :(
  default is to enable. Compatible with Zyn's 'ignore program change'.
- Settings layout tidied up.
- Incremental DSP improvement - we now only fill/copy buffers that have a destination!
- Bugfix - when a part's audio out was directed to part only, system effects were still
  being generated and sent to main.
- Correction - audio to part *does* carry insertion effects if they are set.
- VU calculations now completely separated from sound generation and outside the mutex lock.
- Changed envelope cut-off to -60dB (was -40).
- Another addition to Will_Godfrey_Companion bank :)
- Bugfix - missing 'include' in main.cpp stopped compilation - but not in all environments!
- Changed unison size highlighting. With no code change, it stopped working for some reason!
- Improved VU displays.
- Updated INSTALL instructions and removed duplicates of this and COPYING in /src
- detached part outputs from main volume and added clip indication in panel (doesn't
  clear with 'Stop' so fundged)
- some more minor adjustments
- VU updates completed - and we're away!


yoshimi-1.2.3

- Some more minor bug fixes.
- INSTALL file now refers to V1.2.2
- Enabled saving audio destination in parameters file
    only relevant for jack output.
- Ported SubSynth overtones feature from Zyn. 2.4.4
- Ported Unison phase randomisation control from Zyn. 2.4.4
- Added checkbox in 'Settings' to allow a MIDI program change
  to enable a part if it was previously disabled.
- Ported AddSynth & SubSynth processing enhancements from Zyn. 2.4.4
- Changed part's key limit from a list to a spinner so you can set
  any value up to the maximum poliphony - 5
  This is error checked when parameter files are loaded.
- Changed unison size from a list to an enable button and spinner
  giving you finer grained control.
  Values that match ZynAddSubFX are highlighted for compatibilty
- Added experimental 'naturalise' small random detune feature at note-on.
- Performed lots of tiny optimsations.
- Disabled part audio out selection if not running jack.
- Put some more info in Docs - much more to do!
- Updated copyright notices.
- Temporarily disabled ALSA MIDI auto connect till I can find out why
  it crashes - seems it's never worked.


yoshimi-1.2.2

- Started some documentation. Much more needed!
- Improved config saving. I think we're there now :)
- Fixed bug that caused segfault if MIDI voice changed with no GUI.
- Fixed bug that stopped MIDI bank change with no GUI.
- Added panel option to direct a part's audio to only main, only part or both.
- Cleaned up panel display.
- Added memory lock to jack ringbuffer (probably not needed).
- Restored PADsynth highlights and made them more distinct.
- Refined PADsynth and general boolean XML detection a little.
- Enabled reporting to console. It doesn't seem to affect CPU usage.
- Improved error reporting for missing bank or program.
- Added Test directory with MIDI and Rosegarden bank and program change files.
- Reinstated gzip compression on voice and parameter files.
- Added compression level to settings. 0 = plain XML save.
- Bug fix. Controllers window would sometimes freeze - thanks to Rob Couto for the fix.
- Added appdata as requested in the sourceforge features tickets.
- Revised 'make install' to make sure everything goes to the right place.
- Changed position of Pitch bend roller in Vkeyboard to make things clearer.
- Small update to Will_Godfrey_Companion bank.
- Reinstated part Pan Depth control, but calling it Pan Width as that's more descriptive.


yoshimi-1.2.1

- Added alternative robot icon as an SVG. Thanks to Andrew Ter-Grigoryan
- Added option to enable a part if not already enabled, when doing a MIDI program change.
- Set Vkeyboard default velocity to 100 same as for ZynAddSubFX.
- Stopped settings asking twice about saving. Will do more on this!
- Rationalised linker flags.
- Added drumkits from Dario Straulino.


yoshimi-1.2.0

Added circle and spike AddSynth Waveshapes.

Added MIDI bank and program change. Bank change can be selected as MSB, LSB or disabled. Included CC for patches 128 to 160. Also CC selectable and can be disabled.

Finally resolved trailing zeros in detune bug.
Fixed microtonal saving bug.

Corrected parameter loading regression (that mainly affected the Overdrive sound).

Corrected regression that stopped the -K option autoconnecting

Other small bug fixes.

Added and updated voice patches.

Special thanks to Kristian Amlie and Tito Latini


yoshimi-1.1.0

* Optimization patches provided by Kristian Amlie.
* Added The Mysterious Bank by Florian Dupeyron aka My?terious.
* Virtual keyboard AZERTY patch, thanks to David Adler.
* Yoshimi has shiny new knobs! Thanks to Alessandro Preziosi aka licnep.
* Multiple JACK outputs implementation by Andrew Deryabin.
* Expand state file path before any check by Nikita Zlobin.
* Some minor cosmetic changes (placement of Close buttons, resized the panel window).


yoshimi-1.0.0

* In memory of Alan Calvert who passed away exactly one year ago. Cal, we're pretty sure it's only angel horns you hear and no devil trombones!
* Modified INSTALL file and added instructions on how to build Yoshimi outside the source tree. Thanks to Jimmy for the instructions.
* Previously when microtonal loaded .xsz files, it did not convert the tunings back into their x.y format, which was displayed to the user, this patch corrects this mistake. Thanks to Mark McCurry for the patch.
* Renamed Yoshimi icon.
* Applied patch from SourceForge ticket #3487751 (Simplify desktop file and install it and the icon file). Thanks to Tim harder for this patch.
* Yoshimi likes GCC >= 4.7 again.


yoshimi-0.060.12

* Fix for the keyshift/microtonal issue, patch provided by RPD (Rob). Thanks!

yoshimi-0.060.11

* Fix empty functions, fluid no longer produces (empty) implementations for totally empty functions in .fl files. More info: http://bugs.debian.org/cgi-bin/bugreport.cgi?bug=633476 and http://www.fltk.org/str.php?L2259 Thanks to Frank Kober for pointing out this issue and thanks for the patch.
* Dynamically switching to legato mode using a footswitch has been made possible by Kristian Amlie. Thanks for the patch!
* Renamed Yoshimi icon file in the desktop directory and modified desktop file accordingly. Packagers, please use this icon file, it has been designed specifically for Yoshimi. If anything needs to be changed in order to have this icon included please let me know

Jeremy Jongepier <jeremy@autostatic.com>


yoshimi-0.060.10

COPYING file updated


yoshimi-0.060.9

licence anomalies corrected.


yoshimi-0.060.8

Nothing too adventurous, just an incremental advance on 0.058.1 adding Paul's
Unison and Reverb enhancements, jack session support, panning inversion
corrections and assorted other tweaks and bug fixes.<|MERGE_RESOLUTION|>--- conflicted
+++ resolved
@@ -1,6 +1,3 @@
-<<<<<<< HEAD
-yoshimi 1.5.11 rc4
-=======
 yoshimi 1.5.11
 
 2019-5-12 Will
@@ -11,7 +8,6 @@
 * Added extra message when loading manual.
 * Edited docs.
 * Set release as 1.5.11
->>>>>>> a16ad89f
 
 2019-5-11 Will
 * Further work to improve multi-instance.
