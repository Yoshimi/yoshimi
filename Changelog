<<<<<<< HEAD
yoshimi 1.5.4 - experimental

2017-12-2 Will (experimental)
* UDP ports now user set as decimal values.
* python client updated.
* Updated docs in Util.

2017-12-1 Will (experimental)
* UDP server implimented.
=======
yoshimi 1.5.5 rc1

2017-12-4 Will
* Bugfix: CLI program change not updating GUI.

2017-12-3 Will
* Set version as 1.5.5 rc1.
>>>>>>> 6567c310

2017-12-2 Will
* Improved legato fade behaviour.
* BugFix: History not removing files when list full.

2017-11-30 Will
* BugFix: long standing silent legato note :)
  This is an interim solution needs improving.
* Further improvments to legato mode.
  Another old bug found (not fixed yet) :(
* Bugfix: Drum mode not clearing legato.

2017-11-29 Will
* BugFix: Channel switch not loading correctly.
* Added specific older X86 CMake build options.

2017-11-28 Will
* GUI legato mode turns red if drum mode.
* Master reset reloads the saved default state
  if it exists and is set in config.

2017-11-26 will
* Refined legato/keymode code.
* Part code cleanups.
* Minor optimisation for mono/legato renote.
* Removed redundant code from part NoteOn
  and VirKeyboardUI.

2017-11-25 Will
* Improved protection for channel switch.
* Implimented CC 68 - Legato pedal.
* BugFix: CC 68 brace in wrong place :(

2017-11-24 Will
* Channel switcher was activated by Ardour!
  Temporary fix in place.

2017-11-23 Will
* Improved internal message system.
  Now possible to send plain non-blocking
  messages, such as warnings, to CLI & GUI.
* Updated docs.
* Fixed regression. Mixer not updating :(

2017-11-22 Will
* Further refinements to history lists.
  Instruments now included.
* CLI instrument load can use '@' history.

2017-11-20 Will
* Improved GUI & CLI instrument saving.
* Updated docs.
* BugFix: Failed right click on bank window.

2017-11-20 Will
* Small improvement to history lists.
  Ready to include instruments.

2017-11-19 Will
* Simplified history lists.
  Last used is now always top of its list.
* All main file loads/saves offer last used.

2017-11-18 Will
* Note on/off swap now in MusicIO.
* Resolved channel switch Gui issues.
* Consolidated SetSystemValues as NRPN only.
  Still not completely thread safe.
* Updated docs.
* More refinements to CLI.
* Tidied up some MIDI-learn messages.

2017-11-17 Will
* Added error reports to several I/O ring buffers.
* Revised channel switcher.
  Still some GUI anomalies to sort out :(

2017-11-16 Will
* BugFix: New Vectors weren't being saved.

2017-11-15 Will
* Finalised jack part destination changes.
  Vector control now sets these correctly!

2017-11-14 Will
* Refactored indirectTransfers.
  Was 'transfertext' but used for much else.
* Improved jack part destination changes.

2017-11-13 Will
* NRPN direct part control now threadsafe.
  Only NRPN system values to do :)

2017-11-12 Will
* Corrected Vector GUI anomalies.
* Improved CLI part channel change.
* Started work on NRPN direct part access.

2017-11-11 Will
* BugFix: GUI Insert effects failed to update.
* NRPN effect changes now threadsafe.
  Some GUI anomalies to sort out.
* Code cleanups.
* Rationalised system value ranges.
* Updated docs.

2017-11-10 Will
* Code cleanups around incomming MIDI.

2017-11-9 Will
* GUI copy/paste now threadsafe
  but needs much improvement.
* Removed sse from 'BASIC' compiler build options.
* In SynthEngine the build defaults to NOLOCK.
  This means *all* mutex locks are disabled.

2017-11-8-Will
* CLI effects code cleanups.

2017-11-7 Will
* All remaining CLI writes thread safe :)
  but some effect controls don't update GUI
  and code tidying needed.
* Doc updates.

2017-11-6 Will
* Vector GUI writes now thread safe :)

2017-11-5 Will
* Significant re-factor of vector control.
  Stable, but some details to be improved.
* Further refinements to vector control,
  and improved error handling.
* BugFix: MIDI zero velocity not sent to noteoff :(
* Running vectors now correctly update GUI.

2017-11-4 Will
* Vector CLI controls fully thread-safe.
  Some GUI and MIDI ones to complete.
* Corrected JACK / ALSA GUI selections.

2017-11-3 Will
* Restored MIDI volume GUI action.
* Some more Vector controls now thread safe.

2017-11-2 Will
* Major split up of midi controls from audio thread.
* Unification of CC from any source.
* More on unified root/bank/program.

2017-10-31 Will
* Further inprovments to unified root/bank/program.
* Added 'Root_Bank_Program.txt' to dev_notes.
* Corrected anomally with GUI bank list entries.

2017-10-30 Will
* MIDI controllers done for CLI  direct access
  but disabled until rest of system done.

2017-10-29 Will
* Unified root/bank/program change complete
  for CLI direct access.

2017-10-28 Will
* MIDI note on/off routing much simplified.
* Further work splitting up MIDI routing.
  NRPNs partially separated out
* NRPNs can now be completely ignored.

2017-10-26 Will
* Corrected GUI panel anomally when changing parts.
* Started implimenting unified root/bank/program change.
* Applied mutex lock corrections suggested by 'blubee'.
* Corrected implied cast in jackengine.

2017-10-24 Will
* Revised parameters for direct midi controls.
* Virtual keyboard now uses these, so threadsafe.
* Updated control numbers.

2017-10-23 Will
* GUI improvements to mixer panel.
* Direct access to NoteOn, NoteOff, SetController.
* Updated dev_notes/Yoshimi Control Numbers.ods

2017-10-22 Will
* Improved GUI behaviour on part changes.
* More doc updates.

2017-10-21 Will
* Minor adjustments to musl patch from newbluemoon.
* Further code cleanups.
* Doc updates.

2017-10-20 Will
* Doc updates.
* Added missing limits.h include to MiscFuncs.

2017-10-16 Will
* Finalised and cleaned up bugfix code.
* Rationalised GUI updates (only one Fl::check() call).
* set as V 1.5.4.1 release.

2017-10-14 Will
* Bugfix: Main part controls were responding to all
  remote input channels but upper panel rows weren't.
* set as V 1.5.4.1 rc2

2017-10-13 Will
* BugFix: Instrument loading now synchronised.
* CLI enable/disable now updates panel.
* set as V 1.5.4.1 rc1

2017-9-27 Will
* Merged in noboost branch. So no dependency on boost.
  Resolves a long standing very rare segfault.
* A few more tidy ups.
* Included "Yoshimi Advanced User Manual" as a PDF.
  Can be launched from the 'Yoshimi' dropdown menu.
* Set Version 1.5.4 release.

2017-9-24 Will
* Removed orphaned and disabled code.
* Unified coding style
* set as V 1.5.4 rc1

2017-9-23 Will
* Improved part change display behaviour.
* CLI part enable state can now be read as well.
* Changing part enable state updates all of part
  section in main window.

2017-9-22 Will
* Updated cmake policies.

2017-9-21 Will
* BugFix: MusicIO was passing LV2 MIDI to ring buffer.
* Improved example build instructions.

2017-9-19 Will
* Further CLI conversions and code cleanups.

2017-9-17 Will
* Mute now uses the same structure as partonoff.
  Only a few mutex locks left!
* Paste no longer locks, but audio loop lock needed.

2017-9-16 Will
* Removed redundant mutex from OscilGenUI.
* Added check for old config file.
* Improved Bank/Instrument window stacking.

2017-9-14 Will
* Reinstated and improved ALSA MIDI ring buffer.
* Started converting Vectors.

2017-9-13 Will
* BugFix: reset not clearing master bandwidth.
* Master bandwidth added to MIDI controls.
* Master bandwidth now MIDI-learnable.
* Docs updated.
* Corrected MIDI controls tooltips.

2017-9-11 Will
* Improved AddSynth Voice controls code.
* Corrected 'minus' tooltip.

2017-9-10 Will
* Envelopes converted.

2017-9-9 Will
* Corrected NRPN wrong displayed values.
  Actual values were quite correct.
* Replaced splash screen png with svg version.
* Finally got envelope graphs under control.
  Tidying up and full conversion tomorrow :)

2017-9-8 Will
* Most of envelopes transferred.
  Only graph points to do.
* Improved add/delete point controls.
* Updated docs.

2017-9-7 Will
* Completed filter transfer.
* Improved formant tooltips.

2017-9-5 Will
* Corrected last three dates here :(
* Created noboost branch.
[noboost] reverted note-offs to delete.
[noboost] removed all references to boost.

2017-9-4 Will
* Effects transferred to lock free.
  Noticed long-standing anomally with some dynfilter
  control only working on release.
* Filters mostly transferred to lock free.
  Some formant controls not done yet.

2017-9-1 Will
* BugFix: Oscillator phase was screwed up :(
* Removed redundant code from PadSynth UI.
* Preparing Filters for conversion.

2017-8-31 will
* Cleaned up Sys/Ins controls.
* Added cleanup when Ins destination set to 'off'.
* Yet more doc updates :P

2017-8-30 Will
* BugFix: Disabling a part was resetting all controllers.
* Doc updates.
* Sys/Ins effect controls now transferred to lock free.
  But could be improved.

2017-8-29 Will
* All rotary controllers now MIDI learnable.

2017-8-28 Will
* CLI can now save PadSynth sample sets.
* Failure to save PadSynth sample sets now reported.
* Updated docs.
* Removed reundant code.
* Removed unnecessary mutex lock in Pad apply.
* Fixed regression 'apply' in GUI oscillator.
* Oscillator converted to lock-free (phew!)
  Alse corrected ancient anomally where base
  function wasn't changed with 'Use as base".

2017-8-26 Will
* Adjusted logging on memory error merge from Iurie.

2017-8-25 Will
* Removed duplicated effects command from GUI.
* PadSynth conversion completed.
* Fixed regression - AddVoice bend adjust not working.

2017-8-24 Will
* Corrected GUI value for CLI resonance centre freq.
* Resonance converted to lock-free.
* Preparing PadSynth for conversion.

2017-8-22 Will
* More speeling chucks :(

2017-8-21 Will
* Final clean-up.
* Final doc updates.
* Set Version 1.5.3 release.

2017-8-20 Will.
* Improved state saving extension checks.
  This whole area needs looking at.
* Set Version 1.5.3 rc4

2017-8-19 Will.
* Further minor updates to CLI - mostly messages.
* Set Version 1.5.3 rc3

2017-8-17
* Minor correction to CLI vector level.
* CLI now updates most of envelope graph.
  freemode still to do.
* Revised CLI MIDI learn for own context level.
* GUI test reports are now specific to button 2 & 3.
* Set Version 1.5.3 rc2.
* Further small updates to CLI.

2017-8-17 Jesper
* Don't crash when autoconnect "fails" due to preexisting connections.

2017-8-16 Will.
* Doc updates.
* Set Version 1.5.3 rc1.

2017-8-15 Will.
* Updated appdata and moved to metainfo.
* Other doc updates.

2017-8-13 Will + Rob
* GUI DynFilter updates and learns correctly.
* Learn bug sorted properly!
* Code cleanups.
* Doc updates.

2017-8-12 Will
* Added shortform NRPN to shutdown Yoshimi.
  CC 99 & 98 both set to 68 (0x44).
* BugFix: CTRL pressed *after* any mouse click learned.
* Doc updates.

2017-8-11 Will
* Implimented CLI naming of vectors.
* Corrected some CLI help entries.

2017-8-10 Will
* Further improvements to command test list values.
  Hex and Dec shown, and in columns again.
* Expanded CLI DynFilter control to include sys/ins
  but not currently active.

2017-8-9 Will
* Most of DynFilter updates on CLI direct access call.
  Just the filter window itself to do. Difficult :(
* Command test list values now hex and just 2 lines.

2017-8-7 Will
* Part effects now display on CLI direct access call.

2017-8-5 Will
* Master reset no longer needs threadmessage function.
* Further cleanups and doc corrections.
* Started revising sys/ins effects & replacing callbacks.
  This will help make CLI and GUI consistent.

2017-8-4 Will
* Properly integrated all patchset saves.
* Improved patchset load operations & messaging.
* BugFix: segfault if CLI load with garbage filename.
* Fixed regression. LV2 not loading patch sets.
  These are now properly contained, but I forgot to
  update (LV2 only) putalldata :(
* Patched in Jesper's improved Console scroll behavoir.
  New entries now at bottom and always visible unless
  scroll bars moved.

2017-8-3 Will
* BugFix: Insertion effects were always on.
* Minor date corrections etc.
* Removed redundant internal part mute.
  Never activated and partonoff more sophisticated.
* A few more cleanups.

2017-8-2 Will
* Small add/sub memory allocation optimisation.

2017-8-1 Will
* Removed mutex locks from patchset save.
  No longer needed, so patch sets and states
  now save silently.
* Fixed regression. Vectors update 'recent' again.
* Added 'Microtonal Ratio Scale' to examples.

2017-7-31 Will
* Improved config save operations & messaging.
* Minor doc corrections & speeling chocks :)

2017-7-30 Will
* Corrected minor XML LV2 anomaly.
* Optimised 'returnsDirect' access.
* Loading scales from GUI now updates it!
* Added microtonal demos to 'Examples'.
* Console window now monospaced font.
* Scales can now be loaded from histories.
* Doc updates.
* Improved scales load & save operations & messaging.
* Further restructuring of Vectors.

2017-7-29 Will
* Improved vector saving management.
* Reset & state load now update Vector name :p

2017-7-28 Will
* Refactored vector data structure.
* It hasn't been purely nrpn based for a long time!
* Further vector refactoring for overall consistency.
* Updated docs.
* Bugfix: Missing 'break' stopped patchset loads :(
* Vector name now editable and saved internally.

2017-7-27 Will
* Improved state save error reporting for GUI & CLI.
* Tidied master GUI code.
* Bugfix: Reports button not correctly responding.
* doc updates.
* Improved vector loading management.
* Started making vector name editable.

2017-7-26 Wiil
* Resolved Vector display issues.
* More refinements to Vector controls.
* Improved messaging with state loads.
* Fixed non-fatal XML warning messages.

2017-7-25 Jesper
* Bugfix: Fixed segfault from edge cases when float->int
  conversion was very close to zero in formant filter
  transition calculations.
* New formant filter editing tools - visual parameter
  manipulation on the frequency graph, primarily
  mouse-driven.
* New tooltips for the formant filter control knobs and
  amended related tooltips in filter envelopes/LFO's
  to show the differences between formant filters and
  the other types.

2017-7-24 Will
* Started refining loads and saves (state first).

2017-7-22 Will
* Minor optimisations and clarifications.
* Updated man page.

2017-7-21 Will
* Removed some redundant code.
* State load is now 'silent'.
* Implemented lock-free state load & save.
* Fixed potential memory leak in session save.
* Doc updates - of course :)

2017-7-20 Will
* Improved CLI handling of delays from slow actions.
  Has a switch that only releases when action completes.
* More doc updates and corrections.

2017-7-19 Will
* transfertext() now checks GUI exists before sending.

2017-7-18 Will
* Bugfix: Bank dropdown list was showing wrong entry
  on bank root change but actual contents correct.

2017-7-16 Will
* Refinements to CLI.
* Direct access to loading and saving scales done.
  More enhancements planned.
* Updated docs.

2017-7-15 Will
* Completed conversion of CLI config controls.
* Reorganised CLI code.
* Config GUI also converted.
* Reformatted config GUI code.
  It was getting very untidy :(

2017-7-14 Will
* Created new 'config' CLI submenu.
* Converted some 'normal' CLI config controls.

2017-7-13 Will
* All Config limits defined.
* Updated docs.

2017-7-12 Will
* Values can now be corrected for range by the CLI.
* Controls can be set to defaults by the CLI.
* CLI can now test and report 'occupied' CC ranges.
* doc updates.

2017-7-4 Will
* Resolved GUI to CLI miscMsg problem. Back on course :)
  Was due to CLI reporting blocking some 'Resolves' that
  use miscMsg to return text messages.
* Adjusted saved keymap to retain compatibility.
  Internally now starts from zero.

2017-7-3 Will
* Temporarily disabled Jack/Alsa GUI to CLI IDs.
  Cause of strange MiscMsg behaviour :(

2017-7-2 Will
* Config conversion almost done.
  Still some non-fatal anomalies to clear up.
* Updated docs.

2017-7-1 Will
* Config switches converted.
* Config jack & alsa converted.
  Discovered odd behaviour from the GUI with miscMsg.
  Not a disaster but needs to be sorted.

2017-6-29 Will
* Bugfix: CLI history was not being updated.
* Removed empty virtual keyboard menu choice.
* Started conversion of config for direct access.

2017-6-27 Will
* Fixed regression GUI can load full scales again.
* Simplifed GUI scale loading code.

2017-6-25 Will
* Transferred scales to new controls.
* Scale name now the leafname for .scl loads.
* Changed scale 'Comment' to 'Description'.
  matches Scala format better.
* Doc updates.
* Further code refinements.
* Added new scales info in the doc directory.

2017-6-24 Will
* More revisions of CLI help lists.
* Implemented all CLI microtonal functions.
* Updated docs.

2017-6-23 Will
* Added delay to CLI return so most ops complete first.
* Small improvement to Crossfade smoothness.
* Removed redundant & commented out code in PartUI.fl.
* Improved range checks in Part.cpp.
  Also removed redundant kit range checks.
* Fixed key range regression caused by last commit :(

2017-6-22 Will
* Fixed regression kitmode effect select works again.
  Also improved numbering.

2017-6-21 Will
* Revised CLI help menu for greater clarity.
* Implemented CLI list tuning and keymap.

2017-6-19 Will
* CLI can now write or load tunings and keymaps.

2017-6-18 Will
* Tuning error reporting completed.
* Keymap error reporting completed.
* Updated docs.
* Scales code cleanups and optimisations.

2017-6-16 Will
* Added loopback for low priority functions into 'returns'.
* Direct access writing now possible for all scale data.
* Improved scales error reporting.
  More to do.
* Updated docs.

2017-6-12 Will
* Further refinements to scales accuracy
  (no longer needing doubles)
* Full XML float compatibility with ZynAddSubFX.

2017-6-11 Will
* Improved scales compatibility with old files/ versions.

2017-6-9 Will
* BugFix: miscMsgPop wasn't checking index range.
* Loading patch sets always zeros 'Solo' channel number.

2017-6-8 Will
* BugFix Loading scales wasn't updating name/comment.
* Direct access - more scales controls available.
* Direct access scale loading in place.

2017-6-7 Will
* Scales no longer suffer from cumulative errors :)
* Removed some (now unnecessary) mutex locks.
* Direct access tunings and keymaps now CSV,
  and reformatted to standard scales.

2017-6-5 Will
* Improved accuracy of scale number<=>text conversions.
* Added "Musical Scale.odf" to 'doc'.

2017-6-4 Will
* Tunings and Keyboard map implemented.
* Most Scales controls now available to direct access.
* Added new Scales.txt doc to 'dev_notes'
* Updated Yoshimi Control Numbers.ods file.

2017-6-3 Will
* Made Invert center key status clearer.
* Identified more scales controls ready for direct access.
* More doc updates.

2017-6-1 Will
* More part map optimisations.
* Part maps now double buffered.

2017-5-31 Will
* Reorganised part map setting to remove multiple calls.
* BugFix: Reverse scale centre was being set as type bool.
* BugFix: Scale ratio values were limited to 127.

2017-5-30 Will
* Improved error traps and reporting.
* Set default full XML saving to 'off'.
  Done for previous consistency.

2017-5-28 Will
* Revised Scales GUI layout.
* Added sane limits to key maps.
* Discovered XML saving anomaly so created new Config switch.
  Forces *all* data to be saved when set.
* dev_notes updates.

2017-5-26 Will
* Started implementation of CLI scales access.
* BugFix: neither .scl or .kbm were checked for no file :(

2017-5-24 Will
* BugFix: LV2 state restore was not setting partmaps.
* Yoshi can now work with both CLI and GUI disabled.
* Doc updates.

2017-5-12 Will
* Merged in Robs SubSynth Overtones/Legato fix.
* Finalised all code and docs for release.
* Set version 1.5.2

2017-5-11 Will
* Reset all controllers now clears the portamento switch.
* Added SubnoteUI correction from Rob.
* Minor change to saved Midi-learned files.
  Supresses artificial top bit when saving, making file more
  understandable, but loading restores it for learn comparisons.
* More AddSynth Voice & SubSyth switches learnable.
* Updated docs.

2017-5-9 Will
* BugFix: Modulator amplitude envelope wasn't enabling.

2017-5-8 Will
* Made Add Voice & Sub filter enables learnable.
  Now labelled as 'On'.
* Removed unnecessary Gui checks from Add & Sub.

2017-5-7 Will
* Improved Midi-learn loading behaviour.
* Gui Updates no longer called from synth.
* Midi-learnable switches now have colour IDs.
* Set master as 1.5.2 rc2
* Updated docs.

2017-5-5 Will
* More 'switches' Midi-learnable:
  AddVoice enable and modulator selection.
  All engine stereo and octave.
* Set master as 1.5.2 rc1
* Updated docs

2017-5-4 Will
* Small alteration to Andrew's State Changed patch.
  This catches controls that still write direct.

2017-5-2 Will
* Fixed Gui anomally when loading states with Midi-learn.
  The way we fetch Gui updates needs improving greatly.
  Currently we use the VU timer and call across from synth.
* LV2 state now includes Midi-learn data.

2017-5-1 Will
* State load now correctly updates main window title.
* More float -> int range adustments
  especially Midi-learn limits and conversions.

2017-4-30 Will
* Improved float -> int conversions.
* BugFix: some of the new controls had the wrong limits.

2017-4-29 Will
* Corrected some Gui engine enable/colour anomalies.
  Needs more work to rationalise duplications.
* Enabled engine switches for Midi-learn.
* Enabled some controllers for Midi_learn.
  pan width
  bandwidth depth
  pitchwheel range
  portamento time
  portamento time stretch
  portamento threshold
  proportional rate
  proportional depth
* Updated limits
* Small adjustment to controllers window.

2017-4-28 Will
* Fixed dynamic tooltip margins at 3 for all FLTK 1.3.x.
  May reinstate the margin setting at a later date.
* Small change to crossfade example.

2017-4-23 Will
* Reverted Midi-learn Gui change again
  It was just moving the problem to any window that was open :(

2017-4-22 Will
* If State file has Midi-learn data it closes the window.
  This evades the issue rather than solving it :(
  However no other load source shows the problem.

2017-4-21 Will
* Reverted Midi-learn Gui change - caused other problems.

2017-4-20 Will
* Improved handling of Vectors in state load
* Loading large Midi-learn lists was overloading Gui
  so reduced Gui update rate.
* Misc image updates.

2017-4-18 Will
* Corrected AddSynth sound/noise display.
* Included AddSynthVoiceList in new controls method.
* Midi-learn data added to saved state file.

2017-4-17 Will
* Implemented Gui change can redraw *after* command set.
* Transferred AddSynthVoice to new control method.
* Updated docs.
* Transferred SubSynth to new control method.
* Fixed regression - scroll wheel had stopped responding.
* More doc updates.

2017-4-16 Will
* Part 'kit' is no longer ORed with 32 for some controls
  instead 'insert' is set to 32 for these.
* Added more error checks and warnings.
* Updated docs.
* Increased max buffersize to 4096 frames.
* Fixed regression - Cli had lost part effect control :(

2017-4-15 Will
* Implemented Gui access to 7 bit NRPNs.
* Revised Midi-learn window.
* Corrected some Cli numbering.

2017-4-14 Will
* Revised Gui new instance selection.
  Only 1 menu entry needed now.
* Revised Midi-learn min/max - now percentages.
  Resolution is now 0.5% :)

2017-4-13 Will
* Revised Cli access to Midi-learn.
* Implemented 7bit NRPNs (not Gui changeable).
* Updated docs.
* Bugfix: Loading Midi-learn files was setting learn mode.
* Bugfix: CLI error when changing Midi-learned channels.

2017-4-9 Will
* Bugfix: Wrong size buffer used for jack audio
  causing overwrites if internal < nframes.
* Set version 1.5.1.1

2017-3-30 Will
* Finalised all code and docs for release.
* Set version 1.5.1

2017-3-29 Will
* Edited ccmake option names for more logical sequence.
* Created INSTALL_CUSTOM info file.
* Removed unused, and commented-out code.
  No fuctional changes.

2017-3-26 Will
* Corrected anomaly with some float to bool conversions.
  Changed varable in 'interchange' to make this clearer.
* Activated Midi-learn for portamento enable & rate.
* Set master as 1.5.1 rc5

2017-3-22 Will
* Doc updates and moves ready for release.
* Added two new instruments to Will_Godfrey_Companion
* New splash image included in Utils.
* Merged in jack latency fixes from Rob.
* Re-instated '03' Neon ccmake option.
* Doc updates - again!
* Set master as 1.5.1 rc4
* It's ohh three not zero three !!!
  Now done right.

2017-3-22 Jesper
* Master window: Added subclassed Fl_Menu_Bar which only draws the bottom border.
  Now it is not necessary to use negative coordinates to hide the edges.
* VUMeter no longer swallows all shortcut/keyboard events.
* Added missing hotkeys/mnemonics and fixed conflicting ones.

2017-3-21 Will
* Added correction for startup part connection status from Rob.
* Set master as 1.5.1 rc3
* Readjusted main menubar.
* Removed '03' from Neon ccmake options.

2017-3-21 Jesper
* SubSynth ui: persistent margins for the harm. sliders + non-clipped labels
  Adjusted some misaligned/off-center widgets and added forceH tooltip

2017-3-20 Will
* Bugfix: setExtension got one case wrong.
* Bugfix: State load wasn't setting partmaps.
* Small adjstment to Insertion Effects tab.
* Set master as 1.5.1 rc2

2017-3-20 Jesper
* Reverted min/max button style and relative positions
* Reverted mistakes: wrong tab selected, perceptual spinner size
  and moved button grid one pixel down to huge effect.

2017-3-19 Jesper
* Bugfix: stored window positions were read with wrong buffer size
* Visual: menu bar positioned left of window + overlap by frame beneath
* Even alignment and distribution of widgets in MasterUI & PartUI
  Exact centering required resizing effects windows by 1 pixel
* Tooltip fixes in MasterUI and PartUI
  one inconsistent description and some inconsistent capitalisation.
* Renamed m-R-M to Set-R-Set and placed the buttons next to their spinners

2017-3-19 Will
* Bugfix: Rotary controls were making pairs of calls.
* Installed new splash screen and updated notices.
* Set master as 1.5.1 rc1

2017-3-18 Will
* BugFix: Direct access Eq.T. dial deactivated in error.
* Implemented forgotten direct access subsynth bend and offset.
* Updated docs.

2017-3-17 Jesper
* AddSynth gui - sync voice list when changing detune type
* AddSynth section labels now consistent with the other synths.
* Minor graphical corrections - overlapping margins etc.
* Bugfix: Sliders behaved incorrectly when min>max
  specifically when using control-mousewheel to change value

2017-3-17 Will
* Part naming now goes through ring buffers.
* BugFix: Recent state loading failed
  due to missing lines in ParametersUI.fl
* Small adjustments to messageing.
* State reload now clears all parts before loading new ones.

2017-3-16 Will
* Bugfix: part volume was not being activated on load
  but only if the saved value was 95! There was a similar
  less important issue with panning.
* Small optimisation in Gui freemode enable switch.

2017-3-15 Will
* Added correction from Jesper to tooltips code.
* Direct access now enables envelope freemode in Gui
  but still doesn't do redraws.

2017-3-14 Will
* Updated auto window position control.
* Removed some auto window opens due to conflicts.

2017-3-13 Will
* Enabled Gui updates for dynfilter controls 7,8,9.
* Doc updates.

2017-3-12 Will.
* Updated /dev_notes/Effect_Inserts.txt
* Removed boost dependency based on ideas from Rob.
* Made EQ reporting more human-readable :)
* Corrected EQ band selector reporting/adjustment.
  It's not a parameter.
* Reverted boost change pending further investigation.

2017-3-12 Jesper
* Bugfix: Segfault from tooltip text handling in slider
  when creating new instances of yoshimi.
* Bugfix: All dials on the EQ effects can now be midi-learned.

2017-3-12 Will
* Added more reliable way of detecting Midi-learn NRPNs.
* Bugfix: Splash was ignoring switch settings :(

2017-3-11 Will
* Splash timeout is longer and doesn't block user.
* Fixed regression - exit was always claiming config changed.
* Fixed regression - wrong font sizes in 'settings'.
* BugFiX: Cli wasn't seeing value for freemode X offset.
* Bugfix: Midi-learn led didn't work if channel set to all.
* Version colour in Splash window now defined as RGB.

2017-3-10 Will
* Monitoring incoming CCs switch now saved in config.
* Implimented 'Open learned editor window' switch.
  Also saved in config.

2017-3-9 Will
* Improvements to Cli part limits.
* Successful Midi-learn now opens editing window.
* PadSynth limits done.
* Reduced internal multiplier for all limits.
  Just one went over short int size :(
* Small optimisation in Controllers limits.
* Updated docs.

2017-3-6 Will
* Cli limits now report the full name as well as the values.
* Bugfix: Cli Add/Sub text not identifying bend & offset.
* AddSynth limits done.
* Doc additions and corrections.
* SubSynth limits done.
* Corrected wrong AddSynth coarse detune type.
* Added 'solo' to limits.
* Optimised limits code in SynthEngine.

2017-3-5 Will
* Controller & Midi control limits done.
* Complete limit definitions for main & part include type.
  i.e. integer/float & whether midi learnable.
* Doc updates.
* Bugfix: missed a couple of 'break' statements in a switch.
* Added a special case for enable default on part 1.

2017-3-4 Will
* Merged in Jesper's latest tooltip improvements.
* Voice list panning now syncs random LED in main window.
* Updated direct access doc.
* Corrected last few dates in this file :(

2017-3-3 Will
* Changed confusing naming referring to voice list vibratto.
  Also improved comment.
* Improved float/int and float/bool casts in interchange.
* Gui Addsynth base parameters now go through ring buffers.
* Reinstated Addsynth base random pan button behaviour.
* Reinstated random pan button behaviour to all others.

2017-3-2 Will
* Main part limits done (not controllers)
* Master limits done.
* Bugfix: Gui changing available parts requered two clicks.
* Fixed new regression. Cli was never just reading values.
* Gui LFOs now go entirely through ring buffers.

2017-3-1 Will
* Started identifying default and limit values for part.
  Cli direct access uses "lim" instead of value and type.
* Small adjustment to part label display.

2017-2-26 Will
* Fixed instrument background colours.

2017-2-24 Will
* Added ARM options to CMakeLists.txt
* Restored commented out AdNote cubic interpolation
  for future examination (currently would segfault).
* Updated copyright notices and dates in various files.

2017-2-23 Will
*Merged in Rob's live LFO controls.

2017-2-21 Will
* Merged  in Jesper's latest tooltip additions.
* Minor change to freemode Envelope text to remove overlaps.

2017-2-20 Will
* Remaining Cli inputs converted.
  I hope!

2017-2-19 Will
* Bugfix: Midi-learn wasn't reloading the correct ranges.
* Found more Cli numbers to adjust :(
* Started changing Cli *input* numbers to match Gui ones.
* Got as far as 'commandPart'.

2017-2-18 Will
* Vectors now soft-load :)

2017-2-17 Will
* Cli effect presets now numbered from 1.
* Improved Cli listing of effects/presets.
* Bugfix: Solo wasn't seeing 'Loop' when reloading.
* Bugfix: Mute not cleared if patchset load failed.
* Cli can load patchsets and vectors from list numbers.
* Cli loading vectors updates the Gui.

2017-2-16 Will
* Improved readline behavour.
  Still needs more work - sometimes multiple prompt lines!
* Converted reported Cli numbers to match Gui ones.
  May have missed some :(
  Entries still zero based.

2017-2-13 Will
* Spash screen onptimisations.
* Small Fadeout improvement.
* Doc updates.

2017-2-12 Will
* Separated out temporary Gui Write -> Read per section.
  This enables us to do conversions section by section.
* Improved Cli messaging.
* Re-implemented silent panic stop.
* Re-implimented soft master reset. Hopefully all OK now.

2017-2-11 Will
* Reverted unsafe changes from build 952.
* Small optimisation in main audio loop partonoff read.
* A few Gui tidy-ups.
* Mixer as well as main window now show current patchset.
* Cautious 2nd attempt at just soft patchset change.

2017-2-9 Will
* Global and part keyshifts now go through ringbuffer.
* Code tidy-ups and improved comments.
* Bugfix: Part kitlist wasn't deactivated on start.
* All sources now use ringbuffer to load patchsets.
* Bugfix: Segfault if reset from CLI while GUI running.

2017-2-8 Will
* Commented out redundant code from LV2.
* Added mlock to all ring buffers.
* Ensured all locked pages unlocked on exit.

2017-2-7 Will
* First trial of async MIDI buffer.
* Changed miscMsg from mutext to semaphore.
* Bugfix: miscMsg buffer not being cleared.
  Only when no GUI. That was supposed to get them!
* Bugfix: Return messages killed for CLI when disabled
  for Gui.

2017-2-4 Will
* Changed interpolation for part volume and pan
  so no more zipper noise.
* Removed unused and commented out code.
* Corrected code copyright and 'Modified' dates.
* Bugfix: FLTK choice windows gave "yes" on Escape.
* Bugfix: Regression when loading vectors from CLI
  would crash if no channel given :(
* Bugfix: GUI not updated on loading vector file.

2017-2-3 Will
* Applied AddSynth Voice tooltip patch from Rob.
* Main volume now interpolated. No zipper noise :)

2017-2-2 Will
* Midi learn files now include the text of the
  command name for each line.
* Removed remaining forced 'part enable' except in part.
* Improved and extended partonoff options.
* 'Set part to default' now uses new method.
  Direct CLI access and the GUI now do this silently.
* Updated docs.

2017-2-1 Will
* Corrected NRPN warning message.
  nHigh had always been reported wrongly :(
* Corrected GUI activity light error.
* Midi-learn can now operate in place for LV2.
* Updated docs.

2017-1-31 Will
* Small clean-up in GUI panel controls.
* Removed unnecessary callback in GUI part kitlist.
* Midi-learn NRPN's done, but some non-harmful GUI
  activty light errors.

2017 - 1 30 Will
* Initial prep for midi-learn NRPNs :)

2017-1-29 Will
* Bugfix: Some limits wrongly set for midi-learn.
          Revised defaults settings.
* Bugfix: More wrong limits :(

2017-1-28 Will
* Merged in Jesper's edit button in AddSynth voice list.
* Adjusted positions/sizes to match general style.
* Made other style adjustments to AddSynth GUI.
* Set right click closures in bank GUI - long overdue.
* Changed highly confusing code window names in bank GUI
  so they match up with everything else!
  bank -> instrument
  root -> bank
  path -> root

2017-1-27 Will
* Transferred most CLI main and part level controls to
  new method and added in 'solo' and 'detune'.
* Changed resolve thread's timer to 60uS.
* Corrected GUI max parts display anomaly.
* Added missing 'c8' in GUI voice list :(

2017-1-26 Will
* Modified splash screen creation utility and files and
  made them formally available in a new 'Util' directory.
* Another attempt at error checks for attempt to access
  kit when not in kit mode. Think it's right now :)
* Commented out some redundant code.

2017-1-23 Will
* Channel switcher/Solo now ignores zero in loop mode.
  It responds to an on/off pedal press but not release.
* Added instrument "Smooth Organ" to "Companion" set.
* Added error checks for attempt to access kit when not
  in kit mode.
* Reverted new error check - it was wrong :(

2017-1-20 Will
* master: pulled in corrections and upgrades from
  (no longer) brokenReset :)
* Corrected dates in this file!

2017-1-20 Will
* brokenReset: CLI stop and reset now use direct access.
* Improved CLIresolvethread flag system.
* All master resets now handled via CLIresolvethread.
* Set up proper Init function for InterChange.cpp
  Threads could fail to start if poor general init.

2017-1-19 Will
* brokenReset: removed 'UpdateConfig' from 'resetAll'
  This seems to conflict with 'UpdateMaster'.
* Clearing config tab 4 now integrated into
  'update_master_ui' at GUI level.

2017-1-18 Will
* Temporarily made key pressure do channel pressure.
* Made minor improvement to pitch wheel handling.
* Transferred master GUI controls to new method.
* Improved direct CLI to GUI Pad params apply.
* If audio thread muted incoming Midi now ignored.

2017-1-15 Will
* Updated app-data file.
* Added French translation to yoshimi.desktop.in
  from Olivier.
* More general doc updates/corrections.

2017-1-14 Will
* Corrected Midi noteon velocity zero action and made
  noteoff command more obvous!
* Implemented Midi controlled system reset.
* CC 1/11/71/74 now update Midi controls window.

2017-1-13 Will
* First experiment unifying alsa/jack/lv2 Midi input.

2017-1-12 Will
* Improved reliability of window positioning.
* Midi learn window now remembered.
* Midi learn messages now placed by relative control.
* AddSynth voice and voice list now fully in sync :)

2017-1-11 Will
* Improved GUI part label and colours sync.

2017-1-10 Will
* Improved GUI part/mixer synchronisation.
* Added error check for out of range part numbers.
* Updated docs.

2017-1-8 Will
* Transferred main GUI part controls to new method.
* Enabled GUI control of Modulation, Expression etc.
* Updated 'Controllers' tooltip.

2017-1-7 Will
* Bugfix: CLI direct access not setting audio destination.
* Bugfix: Mixer GUI returning wrong part numbers if > 16.
* Bugfix: Mixer GUI volume & pan controls not responding
  to CLI when displaying different parts to main control.

2017-1-5 Will
* Removed redundant startup messages from splash screen.
* Exposed the following to Midi learn and direct access.
  Modulation
  Expression
  Filter Q
  Filter cutoff
* Created new GUI window for these.
* Updated docs.

2017-1-4 Will
* Bank tag (.bankdir) now aways contains the Yoshimi
  version number from when the most recent instrument
  was saved to it, or when the bank was created.

2017-1-3 Will
* Added part number to invalid kititem  warning.
* Midi now recognises channel aftertouch.
* Prep for NRPN Midi learn.
* LFO titles no longer overlap C/P.

2017-1-2 Will
* Enabled MIDI learning of pitchwheel.
  Comes in as CC 640 but seen as 128.
* Optimised Midi learn editing to reduce line moves.

2016-12-30 Will
* Improved layout of Filters GUI insert.

2016-12-27 Will
* doc updates and corrections.
* set version to 1.5.0 M - no code changes.

yoshimi 1.5.0

2016-12-17 Will
* Added warning for undefined kits in Midi learn.
* Finalised all code and docs for release.
* Set version 1.5.0

2016-12-16 Will
* Changed Midi learn spinboxes to number entries.
* Adjusted Midi learn window dimensions.
* Corrected tooltips, spellings and acromyms.
* Set version to 1.5.0 rc5

2016-12-15 Will
* Changed virtual keyboard key map labels and tooltips.
* More doc updates.
* Set version to 1.5.0 rc4

2016-12-13 Will
* Midi learn can now be cancelled.
* Set Yoshimi (instance) in midi-learn message windows.
* Corrected tooltip for oscillator harmonic randomness.
* More doc updates.
* Set version to 1.5.0 rc3

2016-12-12 Jörn
* More tooltips updates.
  Distortion
  Phaser
  Chorus
  Reverb
  Echo
  System sends
* Set version to 1.5.0 rc2

2016-12-12 Will
* Doc updates.

2016-12-11 Will
* Implemented message window for midi learning.
* Corrected GUI access to midi-learn general opps.
* Set version to 1.5.0 rc1

2016-12-10 Will
* Bugfix: CLI was trapping the wrong midi-learn control.
* CLI now change midi-learn mute, limit, block switches.
* Added load/save messages to midi-learn.

2016-12-9 Will
* Bugfix: CLI load midi-learn from list had missing return.
* Implemented CLI midi-learn line & list removal.
* CLI can now list individual midi learn lines in detail.
* Sent midi-learn general ops through ring buffer.
* CLI can now change midi-learn CC, chan, min, max.

2016-12-8 Will
* Implemented 'activity' LED for midi-learn.
* CLI history lists now numbered.
* Implemented CLI midi-learn load & save.
* Updated docs.

2016-12-7 Will
* Added new file to dev_notes: System_Values.txt
* Added list file leafname to midi-learn window title.
* Updated docs.

2016-12-6 Will
* Started implementing CLI access to midi-learn.
  Also replaced 'changeLine(' with 'generalOpps(' as it
  is more appropriate now.

2016-12-5 Will
* Small optimsation in crossfade.
* Tidied up code in Interchange and MIdilearn.
* All sliders/knobs mid-learnable except 'Controllers'.

2016-12-5 Jörn
* More tooltips updates.

2016-12-5 Will
* Bugfix: midi-learn scroll bar wasn't working.
* Most sliders/rotary controls now available to midi-learn.

2016-12-4 Will
* Implemented full midi-learn save, load/recent.
* Set windows of vectors and midi-learn to Yoshimi defaults.
* Simplified history type selection in parameters window.
* Bugfix: segfault clicking empty parameters window :(
* Updated docs.

2016-12-3 Patch from : Alexander
* Bugfix: state load wasn't setting keyshifts.

2016-12-2 Will
* Started defining a standardised limits routine.
  This will return min, max, default for any control.
* Bugfix: LV2 was trapping unknown CCs instead of allowing
  them to be passed on to midi-learn!
* More work on limits.

2016-12-2 Merge from : Jörn
* Extensive tooltip upgrade dynamically giving real values.
* Some code style consistency adjustments.

2016-11-30 Will
* First draft of midi-learn saving.
* Bugfix: Had to remove fltk midi-learn warning.
  It goes into a loop on spinboxes :(
* midi-learn load and save both working with default name
  "testmidi" in /home/{user}.

2016-11-29 Will
* Corrected anomaly when changing midi-learn channel numbers.
* Changed 'doublefreqtrack' to 'freqtrackoffset'.

2016-11-28 Merge from : Jörn
* Added button to filter tracking, offsetting range for 0 200%.

2016-11-27 Will
* midi-learn menu changed to buttons.
* midi-learn clear all implemented.
* Running learned controls can now go 'in_place' for LV2.

2016-11-26 Will
* Small midi-learn / Interchange optimisations.
* Direct access global fine detune now goes through ring buffer
  to stop Xruns - particularly with midi-learn.
* Enabled midi-learn of part effect sends.
* BugFix: reinstated direct control of effects.
  GUI not updated :(
* Enabled midi-learn of effects.
* Effects GUI now updated for all except some dynfilter knobs.

2016-11-25 Will
* Implemented the 'delete' function in midi-learn.
* More doc updates!

2016-11-24 Will
* Enabled all midi-learn editors except CC and channel.
* All midi-learn editors now working :)
* Bugfix: Odd control combinations segfaulted - cured.
* Bugfix: Curing old bug in direct access that segaulted on
  invalid kit access stopped all access to kits. Now done.
* Doc updates.

2016-11-23 Will
* Adding new learned lines now fully updates to the Gui.
* Removed test button.
* Number of lines temporarily limited to 128.

2016-11-22 Will
* Enabled midi-learn from CLI direct access.
* Normal CLI can also list current learned lines.
* Implemented (forgotten) AddSynth direct -> gui envelopes
  but still not freemode.
* Updated docs.

2016-11-21 Will
* Partially set up routing for midi learn messages.
* BugFix: Wrong ID for kits allowed part messages to drop
  through causing a segfault.
* Some optimisations in Interchange.cpp
* Filters and envelopes can now be midi-learned but envelopes
  don't update the GUI.

2016-11-20 Will
* Midi learn window now accessible but non-functional.
* Midi learn Gui now has some internal test structure.
* Updated docs.
* Resolved issue with learned controls not all updating :)

2016-11-19 Will
* Made a few corrections and extensions to midi learn.
* Started documenting this.
* Bugfix: reverted change that had killed midi learn :(
* More midi learn refinements.
  Tested limits & status (but no interface yet).
* Created potential GUI based on part kits.

2016-11-18 Will
* Started midi learn. Basic entries in place - not active.
  LV2 behaviour not tested yet.
* Bugfix: Vector window wasn't updated on part change.
* Many controls now midi learnable - can't be deleted.

2016-11-16 Will
* Added 'CoolSound' demo vector definition file to examples.
* Small change to ID GUI controls as MIDI-learnable.
* Updated docs.

2016-11-13
* Direct -> gui filter done (not dynfilter).
* Direct -> gui envelope basics done (not freemode).
* Updated and corrected docs.

2016-11-12 Will
* Bugfix: direct filter gain was changed by wrong control.
* Started direct -> gui filter control.
* Updated docs.

2016-11-11 Will
* Finalised CMake ncurses correction from Giovanni.
* Add more explanatory detail to earliar changes made to
  Bank/Program change in MusicIO.cpp
* Re-instated 'in place' for jack freewheeling. Wasn't in use
  when program load issue arose :(
* Small optimisation to drum mode note base frequency.

2016-11-7 Will
* Improved crossfade dynamics.
* More docs.
* Added 'CrossFade.xiz' instrument to 'examples' files.
  Included 'CrossFade.txt' description.
* Added compiler switch for Note-On time reporting.
  Needs 'Log Load times' checked in settings.

2016-11-6 Will
* Enhanced part onoff control for internal routines.
    0 = off
    1 = on
    2 = inhibit and store last
    3 = restore last
* Direct -> gui LFOs done.

2016-11-5 Will
* Direct -> gui part kits done.
* Direct -> gui part system sends done.
* Direct -> gui resonance graph done.
* Corrected errors in docs.

2016-11-4 Will
* Direct -> gui oscllator done.
* Bugfixes: some oscillator direct access errors :(
* Updated docs.
* Direct -> gui resonance mostly done (not points).
* Minor direct access optimisations.

2016-11-1 Will
* Cmake fix: nucurses now compulsory, but ncursesw optional.

2016-10-30 Will
* Implemented kit item crossfades (in pairs).
* A couple of small bugfixes on the new crossfade.
* Docs updated.

2016-10-29 Will
* Microtonal GUI now only needs 'Apply' button on text fields.
* Setting an invalid root now leaves root and bank unchanged.
* First time bank root IDs now start at 5 spaced 5 apart.
* Added '*' to current root/bank in CLI lists.

2016-10-28 Will
* Separated key shift from main tuning.
* Oops - got that wrong :(
* Microtonal optimisation using a key map table - better!

2016-10-27 Will
* Direct access Bugfixes:
  Oscillator waveshape parameter read returned wrong result.
  Addsynth voice would crash if addsynth GUI not seen.
  Subsynth hamonics GUI slider move reversed.
* Revised GUI data sending to allow reads as well as writes.

2016-10-26 Will
* Started separating out CLI replies from main direct entries.
* Completed separation up to voice level.
* All done!

2016-10-24 Will
* Implemented mising direct modulator 440Hz switch.
* Completed direct -> gui addsynthvoice.
* Updated docs.

2016-10-23 Will
* Bugfix: direct -> gui 440Hz wasn't correct for sub/pad.
* direct -> gui addsynthvoice done apart from modulators.

2016-10-22 Will
* Added Loop mode to Solo feature.
* direct -> gui padsynth completed.
* Updated docs.

2016-10-21 Will
* direct -> gui part kit mode & drum mode done.
* direct -> gui addsynth main completed.
* direct -> gui subsynth completed.
* Updated docs.

2016-10-16 Will
* Completed direct gui system/insert effects.
* More done on direct gui part.
* Gui tooltip correction.

2016-10-15 Will
* Changed GUI channel switcher name to 'Solo'.
* Corrected GUI anomalies with channel switcher.
* New Solo.txt in doc.

2016-10-14 Will
* Moved vectors entry to its own button.
* Rearanged icons.
* Added channel switcher to 'Patch Sets' files.
* Moved Channel switcher GUI control from config to Mixer Panel.
* Added channel switcher controls to direct access.
* Updated docs.

2016-10-13 Will
* Direct gui part base controls mostly done.
* Doc updates.

2016-10-12 Will
* Completed direct gui main controls.
* Starting to populate direct gui part level controls.
* Updated docs.
* Direct gui Add, Sub, Pad vol/vsense/pan controls done.

2016-10-11 Will
* Proved direct gui updates correct for main & part controls :)

2016-10-10 Will
* Ringbuffer size corrections.
* Docs punctuation corrections.
* Started to implement direct access -> gui updates.

2016-10-9 Will
* Gave direct access CLI & GUI independent 'from' ring buffers.
* Improved direct access data transfers.
* Small correction to Vector GUI.
* Improved simple message system.

2016-10-8 Will
* Direct vector access almost complete.
* Updated docs.


2016-10-7 Will
* Small corrections to GUI.
* More work on direct Vector access.
* Updated docs.

2016-10-4 Will
* Started implementing direct access to Vectors.

2016-9-28 Will
* Added more info to /dev_notes and /doc.
* Added three new instruments to "Companion"
* No code changes.

2016-9-26 Will
* Bugfix: AddSynth Mod Amp Env enable now works.
* Applied Jespers batch to make scripts bash/dash compatible.
* Corrected and updated docs.

2016-9-25 Will
* Temporarily reverted actual splash screen to original.

2016-9-24 Will
* Merged splash updates from Jesper.

2016-9-23 Will
* Removed duplicate enable Freq Filter command.
* Bugfix: All AddSynth osc commands were going to the modulator.
* Upgraded and tested build instructions.
* Updated docs.

2016-9-22 Will
* Bugfix: direct access SubSynth Freq Env En was quite wrong :(
* Updated docs.

2016-9-21 Will
* Implemented direct access for AddSynth (not fully tested).
* Setting direct access type bit 0 now only echos byte stream.
* Updated docs.

2016-9-19 Will
* TEMPORARY fix: pad apply parameters wasn't working headless.
  Should probably use a list, not single integer.

2016-9-18 Will
* Implemented Oscillator direct access.
* Updated and corrected docs.
* Small correction to Resonance.
* Minor code optimisations.

2016-9-17 Will
* CLI now strips trailing spaces.
* Implemented PadSynth direct access base controls.
* Updated docs.
* Implemented Resonance direct access.

2016-9-15 Will
* Bugfix: direct access wasn't updating SubSynth overtones.
* Replaced HTML version of control numbers with text version.
* Bugfix: GUI wasn't sending kit number on envelope freemode.
* Optimised some direct access code.

2016-9-11 Will
* Further updates to docs
* New HTML copy of "Yoshimi Control Numbers".
* No code changes.

2016-9-10 Will
* Completed direct access envelope free mode. Oh what fun :(
  Switching from fixed to free and back still to be finalised.
* Revised docs.

2016-9-9 Will
* Revised direct access, now needs 8 unsigned chars.
* Implemented envelope direct controls (not free mode yet).
* Updated docs.
* Implemented LFO direct controls.
* Direct access now recognises floating point 'value'.
* Updated docs.

2016-9-8 Will
* Applied spelling patch from Jaromír Mikeš
* Added warning to dev_notes/Direct_Access.txt
* Now identifies SubSynth bandwidth envelope.

2016-9-5 Will
* Setup for next master version.

yoshimi 1.4.1

2016-9-5 Will
* Changed three instrument patches to the Gzip compressed form.
* If readline can't read its history file an empty one is created.
* Finalised all code and docs for release.
* Set version 1.4.1

2016-9-4 Will
* Added two new sounds to Will_Godfrey_Companion,
  Thin Trem Pipe & Pulse Reed.
* Updated docs for next release.
* No code changes.

2016-9-3 Will
* Regression: Part volume knob sent mixer slider in opposite direction.
* Removed redundant code from Config.
* Removed Tests directory.
  There are much more sophisticated test files now!
* Set version to 1.4.1 rc7
* Bugfix: Listing banks from CLI was enabling all possible ones :(

2016-9-2 Will
* Rationalised max & min key limits to remove overlap - and silence!
* Removed redundant threadmessage tests.
* Minor optimizations to threadmessage process.
* Reporting GUI commands now a build option.
* Set version to 1.4.1 rc6

2016-9-1 Will
* Bugfix: Threadmessage was issued at startup (SynthEngine defaults)
  before threadmessage routine fully initialsed.
* Set version to 1.4.1 rc5

2016-8-29 Will
* Changed priority settings so that adjustment is specific to LV2.
* Pushed program loads out of RT prio completely.
* Added CLI to channel switcher control.
* Updated docs.
* Set version to 1.4.1 rc4

2016-8-28 Will
* Bugfix: Parts failed to load from Bank window if part MIDI
  number was not the same as the part number (MOD 16).
* Vectors now fully obey channel switcher in 'Row' mode.

2016-8-27 Will
* Bugfix: If Startup had to change MIDI or audio engines it didn't
  set configChanged, so change was made permanent without warning.
* Commented out unused code in Config.
* Bugfix: 'Reset' wasn't clearing channel switcher GUI.
* Made channel switcher and vectors play nice - mostly!
* Set version to 1.4.1 rc3

2016-8-26 Will
* Bugfix: GUI was being disabled on close with multiple instances.
* Corrected settings messages for higher instances.
* Revised shortform NRPNs for channel select.
* Implemented channel select setup via GUI.
* Set version to 1.4.1 rc2

2016-8-25 Will
* First time startup now correctly sets current bank.
* Updated short guide.
* Set version to 1.4.1 rc1

2016-8-24 Will
* Moved current root and current bank to instance config files.
* GUI button numbers no longer shown in direct access.

2016-8-23 Will
* Separated out instance settings from main config file.
* Added GUI and CLI enable/disable to 'Switches'.
* Pushed gzip, splash, GUI enable & CLI enable into base params.
* Base params now hidden in secondary instances.

2016-8-22 Will
* Sample rate, buffer size, oscillator size now settable by first
  instance only (but visible to others).

2016-8-21 Will
* Commented out Config::showQuestionOrCmdWarning(
  never seems to be called.
* More doc updates and clarifications.

2016-8-20 Will
* Bugfix: Part change was calling for gui update before loading had
  completed :(

2016-8-18 Will
* Bugfix: If part kit items were enabled but the whole kit was 'off'
  the items were correctly saved, but not reloaded.
* Added 'Pad Kit' to 'Will_Godfrey_Companion'.
* Added missing copyright notice to some instrument patches.

2016-8-16 Will
* Loading untitled instruments now uses the filename.
* Loading "Simple Sound" changes the name to "No Title".
* User prevented from changing name *to* "Simple Sound".
* Bugfix: xml minimal had been set for patch set saves.

2016-8-15 Will
* Removed redundant (duplicated) part number settings.
* Improved vector control consistency.
* Vector data now stored in patch sets and saved state.

2016-8-14 Will
* Moved buffer size, oscillator size, sample rate into
  config BASE_PARAMETERS.

2016-8-13 Will
* Moved LV2 root/bank/program change into ringbuffer and adjusted RT
  priorites for best results when loading *huge* instrument patches.

2016-8-12 Will
* Inproved direct access to filters - Only dynfilter to do now!.
* Updated docs.
* Completed direct filter implementation.
* Updated docs (again).

2016-8-11 Will
* Bugfix: CLI wasn't loading upper set instruments (128+).
* Tidied up NRPN vector control.
* Added more error messages to 'non fatal' category.
* Implemented most of the direct access for filters.
* Updated docs.

2016-8-10 Will
* Implemented simple internal text messaging system.
* Added autoload state to CLI and NRPNs.
* Added instrument load time to CLI and NRPNs.
* Updated docs.

2016-8-9 Will
* Slow program load no longer freezes GUI
* Bugfix: Very obscure! Made some program load ops fail if number was
  less than 4 digits and there was a space in the name where the first
  character would otherwise be.
* Updated LV2 for new MiscGui files.

2016-8-8 Will
* Defined direct commands for 'set default' and 'MIDI learn'.
* Activated CLI ID.
* Updated docs.

2016-8-7 Will
* Created src/UI/MiscGui.h to become only link between synth & GUI.
* Bugfix: Effects 'home' on right click had failed.
* Bugfix: AddSynth resonance wasn't showing on GUI button 2.

2016-8-6 Will
* Started actual direct control of filters.
* Added root and bank load times but in uS!
* minor doc updates.

2016-8-4 Will
* Bugfix: At startup all enabled parts were registering direct O/P
  when not actualy directed to part/both.
* Load time reporting now has its own switch.
* Added 'Switches' tab to Config window and moved them from 'Main'.

2016-8-4 Will
* Added load time (mS) to instrument load message.
* New feature: Auto-load default state.

2016-8-2 Will
* Applied gentoo build patches.
  (doesn't seem to make any difference to other distros)

2016-7-31 Will
* Updated docs - no code changes.

2016-7-30 Will
* Optimised parameter handling in direct access.
* Updated docs.

2016-7-28 Will
* Implimented direct access to effect inserts, but not the actual filter
  (sub) insert in dynfilter.
* Added 'Effect_Inserts' file to dev_notes.
* Updated other direct access docs.

2016-7-27 Will
* Bugfix: System effect sends wasn't reporting scroll wheel use.
* Added system and insertion base effect controls to direct access.
* Updated docs.

2016-7-24 Will
* Bugfix: Direct access reading harmonic values returned the wrong result.
* Added missing direct access part controls. Dunno how I missed them :(
* Updated docs.

2016-7-23 Will
* Completed Subsynth controls (not the inserts).
* Corrected doc errors :(

2016-7-22 Will
* Started implementing direct access to SubSynth controls.

2016-7-20 Will
* Minor doc corrections - no code changes.

2016-7-15 Will
* Bugfix: hadn't included new Interface files in LV2 :(

2016-7-14 Will
* Changed virtual keyboard roller to slider.

2016-7-5 Will
* Small doc updates - no code changes.

2016-7-1 Will
* Small format change in GUI access reports.
* doc updates, including new file /dev_notes/Direct_Access.txt

2016-6-29 Will
* Implimented direct access to part controllers and up to Kits.
* Updated docs.
* Completed kit level direct access.
* Revised some control values.

2016-6-28 Will
* Adjusted some GUI engine numbers so they all match.
* Implimented direct access to main and basic part controls.
* Bugfix: Ring buffer count was wrong.

2016-6-27 Will
* Created new Interface directory.
* Created new InterChange file in Interface directory.
* Moved GUI ID files from SynthEngine to InterChange.
* Moved CmdInterface to Interface directory.
* Implemented direct CLI access to some part controls.
* Implemented ring buffer between interchange and final sound.

2016-6-26 Will
* Added GUI warnings when audio or midi not availalble.
* Corrected and improved new user guide.

2016-6-25 Will
* Created new quick guide as ODF in doc directory.
* Updated notes.
* No code changes.

2016-6-18 Will
* Implemented missing 'home' function in formant filter controls.
* Minor adjustments to formant filter GUI layout.

2016-6-17 Will
* Added format test to CMakeLists.txt - commented out on pushes.
* Reinstated identification of controls.

yoshimi 1.4.0.1

2016-6-16 Will
* Bugfix: missing format string in VectorUI :(

yoshimi 1.4.0

2016-6-13 Will
- Set version to 1.4.0 for release.
- Implemented shortform NRPN channel change.
- Bugfix: Vector X CC didn't enable lowest part.
- Added extra sanity checks to vector control.

yoshimi 1.4.0 rc6

2016-6-10 Will
- Bugfix: 'home' on some controls updated the GUI but didn't send.
- Bugfix: Missing 'includes' in LV2 CMakeLists.txt :(

yoshimi 1.4.0 rc5

2016-6-10 Will
- Bugfix: Subsynth & Oscillator harmonics fundamental homed wrongly.
- Bugfix: Virtual keyboard controler showed wrong home setting.
- Made all forms of vector incoming CC initialising consistent.
  Available parts incremented if necessary & parts enabled.
- Setting GUI incoming CC only set to 14 if a lower value entered.
- More adjustments to knobs and sliders.
- Modified '64ft Organ'. Sounds the same but Extreme LF balanced.
- Modified 'Tomita Whistle'. Attack time was too short.

yoshimi 1.4.0 rc4

2016-6-7 Will
- Brought in extended slider controls from Rob's ideas.
- Modifed knobs for similar mouse wheel behaviour.
- Bumped rc version.
- Added existence check when saving vectors.

yoshimi 1.4.0 rc3

2016-6-7 Chris
- Replaced buggy file extension test.

2016-6-4 Will
- Effects knobs home correctly.
- Removed now unnecessary reset buttons.
- CLI histories reporting now includes vectors.
- Added fix from Frank for c++11 issues with older compilers.
- Bugfix: default l/r cross for Echo and Distortion effects.

2016-6-3 Will
- All knobs 'home' on right mouse click except effects.

yoshimi 1.4.0 rc2

2016-6-2 Will
- Bugfix: vector 'Clear' was removing all vector names.
- Added 'Clear All' to vector options.
- Forgot to ID the mixer panel controls :(

yoshimi 1.4.0 rc1

2016-6-1 Will
- Completed implementation of pitch bend adjust and offset.
- Corrected wrong opening tab in PadSynth window.
- Vector window now fully in sync with rest of GUI.
- Voice list controls identified.
- Docs updated.
- Master version set for rc1.

2016-5-31 Will
- Reviewed instrument name boxes to make them clearer.
- Partial implementation of pitch bend adjust and offset.
- Vector name box always now has text.
- Updated tooltips.

2016-5-30 Will
- Bugfix: Default resonance was showing 30dB but was actually 20dB.
- All horizontal sliders now home on a right click.
- Made GUI sliders clearer and more consistent.
- More doc updates.
- Added brackets to some code to remove possible ambiguity.
- Vector instruments now have the engine colours.

2016-5-29 Will
- Implemented Zyn. compatible AddSynth modulator fixed frequency.
- Updated some docs.
- Implemented Zyn. compatible PWM modulator.
- Bugfix: MORPH modulator is now correct.

2016-5-28 Will
- Vector control 'Clear' implemented.
- Improved Vector GUI structure.
- Identified vector controls.
- Updated docs.

2016-5-27 Will
- Mixer sliders now right click to home position.
- All vector options implemented except 'Clear'.

2016-5-26 Will
- Initial implementation of GUI vector control.

2016-5-25 Will
- Refinements to system and insertion effect selectors
- Updated docs
- Added auto build update.

2016-5-24 Will
- System sends now identified :)

2016-5-23 Will
- Added aftertouch recognition to LV2 (not actually used yet)
- Identified part to system effect sends.
- Identified insert and system effect controls (not system sends)
- More adjustment to control ID numbers.
- Yoshimi now has a build number :)

2016-5-22 Will
- Bugfix: Kit level IDs were wrong.
- Updated docs.

2016-5-21 Will
- Effects controls now mostly identified.
- Yoshimi now only sets a single client if jack is both midi & audio

2016-5-20 Will
- Rearanged some control values.
- Corrected amp/freq lfo anomaly.
- Changed engine numbers.
- Updated docs.
- Started Identifying effects controls.
- Reviewed files to remove GCC6 warnings.

2016-5-19 Will
- Completed moving controls ID text from GUI to main code.
- Corrected dev-notes/Yoshimi Controller Numbers.ods
- Completed Envelope control IDs.

2016-5-18 Will
- Started moving controls ID text from GUI to main code.
- New sound Pad Organ :)

2016-5-17 Will
- Identified controls in Part Controllers.
- Updated dev-notes/Yoshimi Controller Numbers.ods

2016-5-16 Will
- Updated some tooltips
- Documentation now covers all implemeted controls.
- Identified top level controls.
- Adjusted some control numbers for conformity.

2016-5-15 Will
- Changed Resonance interpolation control to clarify two types
  and reorganised layout of neighboring controls for uniformity.
- Bugfix: Filter control had wrong ID
- Bugfix: LFO had wrong insert parameters.
- Bugfix: Got interpolation button names the wrong way round :(
- Documented most of the defined controls in dev-notes
- Bugfix: SubSynth wrong control ID.
- Bugfix: PadSynth missing control ID

2016-5-14 Will
- All Identifed data now passed to synthengine in uniform manner.
- Bugfix: Right click on mod oscilator didn't close AddVoice window.
- Mostly Identified Envelopes (not fee mode).
- Identified most of basic part controls.

2016-5-13 Will
- Identifed Resonance controls.
- Moved max resonance points definition to CMakeLists.txt
  and changed to more obvious name. In future we want to check
  this size outside immediate resonance code.

2016-5-12 Will
- Identified AddSynth & PadSynth oscillator controls.
- Included Adsynth Voice & Modulator controls.

2016-5-11 Will
- Improved SubSynth ID code.
- Corrected swapped controls in filters.
- Identifed AddSynth global controls.
- Identifed PadSynth controls.

2016-5-10 Will
- All of SubSynth identified (except embedded envelopes).

2016-5-9 Will
- Bugfix: Different versions of CMake require different ways of
  specifying C++11

2016-5-8 Will
- Filter params complete.
- Small improvement to the way we return control values.

2016-5-7 Will
- Yoshimi now requires C++11
- All parts of LFO now respond to test.
- Filter params mostly responding to test.

2016-5-6 Will
- Tests slightly improved and will now display in the GUI or CLI
  whichever is selected.

2016-5-5 Will
- Added GUI recognition tests (displayed in the CLI)
  Volume button on any Addsynth Voice
  Freq button on any LFO

2016-5-4 Will
- Bugfix: offset could be uninitialsed in history saving routine.

2016-5-3 Will
- Implemented setting jack autoconnect status in both GUI and CLI.

2016-5-1 Will
- Completed right click to and from resonance
- First-time startup now opens the virtual keyboard.
- Fixed master and part key shift range limits to +-36 semitones.
- Implemented master, part & channel NRPN key shift.

2016-4-30 Will
- Implemented right click on child window button closes parent
  and right click on child close button opens parent.
  To and from resonance yet to do.

2016-4-29 Will
- Bugfix: file not added to end of history list if copy had
  just gone over the maximium, so was still technically there
  but wouldn't have been saved.
- Reinstated missing XML instrument parameters, although never used.

2016-4-28 Will
- Implemented CLI read/get for vectors.
- Improved CLI vector listing.
- Improved sync between CLI and GUI for effects.
- Removed temporary 'test' command from CLI.

2016-4-27 Will
- Code cleanups.
- History optimisations.
- Made history variable names consistent.
- More work on CLI read/get.

2016-4-26 Will
- Refactored 'history' so only one common file is created.

2016-4-23 Will
- Added 'get' alias to the 'read' command.

2016-4-22 Will
- Started to implement CLI read values.
- Rationalised some error messages.
- Detached some direct part access from gui.

2016-4-8 Will
- Bugfix: CLI vector Y fetures now correctly set.

2016-4-5 Will
- Extra CLI error check when loading vectors.

2016-3-30 Will
- Improved CLI error checks when setting vectors.

2016-3-29 Will
- Rationalsed allowable sizes for sample rate and Oscilsize so all
  input routes have the same limits.

2016-3-28 Will
- Bugfix: Min Oscilsize is 256 but would allow less at CLI resulting
  in a segfault. GUI seemed to accept 128 but silently changed it :(

2016-3-27 Will
- Bugfix: Setting default preset path was being indicated in the GUI
  but wasn't being actioned :(

2016-3-26 Will
- Added "Ignore reset all controllers" to MIDI config.

2016-3-25 Will
- Added error check for invalid vector files.
- Bugfix: if jack not running and ALSA not available yoshimi
  sometimes segfalted.
- Splash screen can now be disabled.
- Added 'Tomita Whistle' instrument patch.

2016-3-23 Will
- Implemented CLI Vector save and load.
- Minimum CLI abbreviations capitalised.
- Reorganised CLI vector features setting.
- Giving no channel number for vector load now loads to the same
  channel as it was saved from.
- Now ensures the channel numbers are correct for all four parts.

2016-3-21 Will
- Bugfix: All file loads incorporating scales now correctly tuned.
- CLI can now load and save scales.
- Small adjustment to scales window.

2016-3-20 Will
- CLI can now load and save states.
- Whenever scales are loaded via GUI tunings are also now applied.

2016-3-19 Will
- Reorganised startup so that bank and history loading
  doesn't slow down intial stand-alone display, as this
  had made some users think it had failed, so tried again.
  LV2 startup as before.
- CLI can now list recent histories.

2016-3-18 Will
- Patched CMakeLists.txt to make it more distro agnostic.

2016-3-16 Will
- Fixed regression: LV2 gui now displays correctly again.

2016-3-13 Will
- Minor doc corrections and updates.

2016-3-10 Will
- Reorganised CMakeLists.txt files for better integration with
  different distros, and to recognise LV2_PATH.

2016-3-8 Will
- Bugfix: CMakeLists.txt now recognises both ncurses and ncursesw.
- Bugfix: Default presets were only being set if there were none in
  the .config file, but not if there was no config file!
- Max preset directories set to 128 (same as roots and banks).

2016-3-5 Will
- Console now adds entries at the start.
- matchWord now case insensitve to reference word as well as input.
- More messages can be suppressed.

2016-2-28 Will
- Updated docs.

yoshimi 1.3.9

2016-2-28 Will
- Effect preset number is now included in prompt.
- Removed duplicate instrument "0085-old_pad.xiz from Mysterious bank.
- Set version to 1.3.9 for release.

2016-2-26 Andrew
- Bugfix: in 'main' another GCC6 issue.
- Set version for rc3

2016-2-25 Will
- Bugfix: another GCC6 incompatibility resolved.
- Set version for rc2

2016-2-21 Andrew
- setCurrentRootID properly fixed.

2016-2-21 Will
- Reorganised CLI root and bank commands.
- Implemented creating & deleteing new banks in CLI.
- Bugfix: deleting bank failed if there was no .bankdir file.
- Set version to 1.3.9 rc1.

2016-2-19 Will
- Corrected desktop file.
- Updated docs & screen images.

2016-2-18 Will
- Bugfix: CLI can again list current bank/root.
- Bugfix: on debian testing GUI was locking up if you reduced the ID of the
  last root path in the list.


2016-2-17 Will
- Instrument file changes are now individually checked after the attempt
  instead of tested for writability in advance.
- Path window no longer offers save/not on close - always saves.
- Bugfix: above changes didn't update gui correctly :(

2016-2-15 Will
- Fixed regression. Moved bank and history loading back into config.
  Previous change didn't improve startup behaviour and messed with LV2.
- Created 'stateChanged' variable for future use.

2016-2-14 Will
- Removed jack/alsa tests from CMakeLists.txt It's now redundant.
- Re-enabled up to 128 roots and banks and removed redundant maximum
  test - MIDI can't send > 127 and command line does it's own check.
- Updated docs.
- Added 'Muted Synth' instrument patch.

2016-2-14 Andrew
- Removed ControlInterface (obsoleted) + fixes for gcc-6

2016-2-8 Will
- GCC 6 fix?

2016-2-7 Will
- Corrected man page.

2016-2-1 Will
- Fixed regression. Config was being resaved when nothing had changed.
- Refined message hiding. Applies to Reports console and CLI. Hiding
  is also independent from those forced to CLI only.

2016-1-31 Will
- Small gui correction to remove unnecessary scroll bar.
- Recent Scale/State now greyed out if empty.
- Bugfix: Wrong name in CMakeLists.txt failed in some environments.

2016-1-30 Will
- Corrected some GUI text and tooltips.
- Added check for ncurses in cmake.
- MAX_HISTORY now set to 25 in CMakeLists.txt
- Banks file now follows compression schedule.
- Current available parts now stored in 'MASTER' part of patch sets.
- .config & .state now marked as yoshimi only.

2016-1-29 Will
- Added scale list to history file and recent scales to GUI.
- State list and recent states also added.

2016-1-28 Will
- Bugfix: Loading saved state now correctly sets buffer size.
- Duplicated calls to state XML data removed.
- Initial implementation of non-fatal error report hiding.

2016-1-27 Will
- Reorganised grouping of main .config file
- New config files that are unique to Yoshimi now carry the yoshimi
  doctype instead of the ZynAddSubFX one.
- minor doc spelling corrections.
- Fixed regression. Alsa can have sample rate selected again.
- Trial of 192000 sample rate.

2016-1-26 Will
- Patch Sets History no longer in main .config file but in new
  .history file, subsection "PATCH_SETS"

2016-1-25 Will
- Added correct licence details to CmdInterface files.
- Synchronised Exherbo cmake.

2016-1-24 Rob
- Furhter improvements to cmake workround.

2016-1-24 Will
- Minor reorganisations.
- Only relevant XML files now carry base parameters.
- CLI no longer sets configChanged when altering the new banks file.

2016-1-22 Rob
- Workaround to avoid cmake 3.4.1 bug by using our own routine to
  generate .cpp files from .fl ones and not using fltk_wrap_ui

2016-1-21 Will
- Started splitting up yoshimi's config files and separated out banks
  to their own files within .config/yoshimi/.
- Changed confg save to banks save in banks UI.

2016-1-17 Will
- Bugfix. Quick patch from Csaba so Addsynth vice presets are recognised.
- Patch from Csaba to hide extension in presets window.

2016-1-15 Will
- Bugfix. Format string missing from sprintf :)

yoshimi 1.3.8

2016-1-14 Will
- More doc updates.
- Set version as 1.3.8 rc3.
- Resolved minor ambiguities in command line syntax.
- Final tidy up of docs.
- Set version to 1.3.8 for release.

2016-1-13 Will
- Updated docs.
- Set version as 1.3.8 rc2.
- Corrected part number (CLI numbers *must* start from zero).
- CLI Y axis now uses up/down instead of sharing left/right with X.

2016-1-12 Will
- Created Yoshimi man page.

2016-1-10 Will
- Set version as 1.3.8 rc1.
- Moved banks & roots to end of config file. Will eventually be
  separate file.

2016-1-9 Will
- Added gui state to config file
- All major startup arguments now trigger the config changed message
  for both gui and command line.
- Command line environment status now saved and cross linked with
  gui status defaulting to CL if attempt to disable both.

2016-1-9 Andrew
- Reconfigured main so first instance can access saved config before gui.

2016-1-8 Will
- Synchronised config change warning between gui and command line.
- Implemented saving current part to external instrument.
- Updated repositories.

2016-1-7 Will
- bugfix, Yoshimi now exits correctly with '-c' argument and trailing '&'.
- Help now context sensitive, and list reoganised.
- Command line can now load individual external instruments to the current part.
- Tiny optimisation to SubSynth filter.
- Updated appdata and desktop files.
- Updated Command_Line.txt
- Implemented alsa/jack preferences within command line environment.

2016-1-6 Rob
- Completed Program Change improvements and defined common point
  in SynthEngine for all Program Change calls.

2016-1-4 Will
- Subsynth bugfix. Buffer size no longer has to be divisible by 8.

2016-1-3 Will
- Improved cleanness of program load from various sources.

2016-1-2 Will
- Program change no longer mutes the whole synth.

2015-12-31 Will
- Disabled jack/alsa tabs if running as LV2
- Allow mutiple instances whith alsa audio as they can
  now be set to different backends/soundcards.
- Root/Bank/Program thread now lower than both jack and alsa.

2015-12-30 Andrew
- Revised music clients so that Yoshimi can always start.
  If the wanted backend is missing it will try the other
  option and if that fails, set a null backend.

2015-12-29 Will
- Updated docs (especially command line)
- Moved Drum kit 2 so it is MIDI accessible
- Added Moor Drums
- Added Choir Stabs

2015-12-27 Will
- C/L system and insert effects now report to the gui

2015-12-26 Will
- Ported pop suppression feature from Zyn 2.5.2
- Changed default XML Zyn instrument compatibility version to 2.5
- Bugfix. NRPN insert and system effect changes only worked correctly
  on the lowest value effect number.

2015-12-23 Will
- Small improvements to command line access.

2015-12-22 Will
- Bugfix. Had screwed up vector Y control. Now better
  error checked too.

2015-12-21 Will
- More code cleanup.

2015-12-20 Will
- (MusicIO) hooks in place for key and channel pressure.
- Implemented Y/N query for command line.
- Command line can now change part names.
- Added reset capability.

2015-12-19 Will
- All base level part controls available to command line.

2015-12-18 Will
- All command line effect sends in place (no gui update).
- All command line effect presets available.
- More code cleanups

2015-12-17 Will
- Implemented major effects settings for command line.
  Effect number, type and send.
- Some code cleanups.

2015-12-15 Will
- Vector control now has it's own level on command line.
- Setting audio destination is now by names (not numbers).
- Part volume, pan & keyshift now available.
- Can now change jack config as well as alsa.

2015-12-14 Will
- Audio and midi preferences can now be set in config window.
- More improvements to command line interface.
- Updated docs

2015-12-13 Will
- Bugfix segfault when doing a reset via command line if gui active.
- Command line part change now updates gui
- More reoganisation of cammand interface.
- Started to implement command line level sensing.

2015-12-12 Will
- Applied possible Install fix to CMakeLists.txt.
- Re-organised command interface files ready (hopefully) for a big
  push on implementation.

2015-12-10 Will
- Enabled AddSynth voice formant filter Q to respond to settings. This
  brings it into line with the recent Zyn. upgrade but shouldn't change
  any currently existing patches.
- Completed Root, Bank, Program change thread & ringbuffer incuding full
  error checks, and allowance for future expansion.

2015-12-9 Will
- Corrected jack/alsa MIDI behaviour and added user defined source name
  for jack MIDI in gui.
- Updated docs.

2015-12-7 Will
- Humanise settings now saved in patch sets.
- Reverted CMakeLists as problems now worse for fedora and some debian installs.
- Added lv2 makefile and install to cmake distclean.

2015-12-6 Will
- Bugfix MIDI not responding to CC2 sometimes.
- Removed jack MIDI ringbuffer now served better by guithreadmessage
  and root/bank/prgoram thread and ring buffer.

2015-12-5 Will
- Improved 'Humanise' feature and changed to a slider.
- Small code clean-up arond root,bank, program code.
- Improved gui timeout delay on fault.

2015-12-2 Will
- Minor improvement to Root, Bank, Program selection in ring buffer.

2015-12-2 Rob
- Corrected gui update method for banks and roots.

2015-12-1 Will
- First trial of combined thread and ring buffer for Root, Bank
  & Program Changes.

2015-11-28 Will
- Fixed regression where renaming instruments failed to actually
  write to the file.

2015-11-28 Andrew
- Added '-c' option that disables command line interface

2015-11-27 Will
- Resolved instrument name anomaly. Part name is now always internal
  instrument name, regardless of file name.
- Minor optimisation. No need to reload same bank.

2015-11-25 Will
- Applied cmake ARCH and LV2 patches.
- Added notes on audio direction in'doc'.
- Changed CC logging channel numbers to start at 1.
- Improved some command line responses.

2015-11-21 Will
- Implemented logging of incoming MIDI CCs.
- Fixed crash bug caused by new kit item name being called before
  it was created - only when trying to enable a kit item with no
  engines already defined.

2015-11-21 Will
- Re-enabled 'minimal' in XMLwrapper for all except presets.
- Presets wasn't showing 1st character (array offset by 1).
  Corrected.
- Clarified copyright notice.
- If in kit mode engine window title bars now display the kit number
  and name if any.

2015-11-20 Will
- Fixed regression where sending CCs would close part windows
  and streams of them blocked the gui.
- Discovered previous bug was hiding 'inappropriate' gui calls :(
  Now fixed properly.

2015-11-19 Will
- Ported pink noise feature from Zyn 2.5.2
- No longer clears part output buffers, as they are completely
  overwritten when in use and ignored otherwise.

2015-11-17 Will
- Minor display corrections
- Changed XML minimum Zyn instrument compatibility version to 2.4
- Activated addsynth voice filter velocity sensimg.

yoshimi 1.3.7

2015-11-16 Will
- Added experimental breath control CC2
- Set release version 1.3.7

2015-11-14 Will
- Rationalised window titles.
- Consolidated internal filenames.
- Bugfix kit item label now updates correctly.
- Set version as 1.3.7 rc1

2015-11-13 Will
- More windows under control.
- Improved save and load code.
- More windows show the instance number in their title.

2015-11-12 Will
- Now ensures session files always save with the .state extension.
- Remembers the last positions of major windows and reopens them
  if shut down while they were still open.
- Added different file for each instance.

2015-11-10 Will
- Directly setting channel numbers 16 to 31 will now allow a note off
  while blocking all other MIDI messages to that part.
- Preset directory changes no longer need a restart.
- Part key shift extended to +- 24 semitones.
  4 octaves should be enough for anybody :)
- Default state file location is now fixed - users can change it
  as they wish.
- Removed redundant Pnoteon code.

2015-11-8 Will
- Minor adjustment to command line - single characters can be used for
  unambiguous commands. Spaces between them are still needed.
- Adding or removing root paths via command line now updates the gui.
- gui master refresh sets system and insert to 1 and selects system.

2015-11-7 Will
- Bugfix reset all controllers missed some and didn't update the window.
- Multiple instances disabled if running with ALSA audio output.

2015-11-6 Will
- Bugfix state save and load didn't identify 'empty' instruments.
- Reorganised top menu bar again and added 'clear' to scales.
- Enabled logging XML header versions.

2015-11-3 Will
- Prepared XML wrapper so that meaningful data can be put
  in 'INFORMATION' not just instrument settings.
- changed menu bar 'Show' to 'View'.

2015-10-31 Will
- Added 'Show' to top menu bar.
- Rationalised top menu bar entries.
- Created 'Reset' button in place of 'Clear all parameters'.
- Added reset to command line.
- Added number of available parts to defaults resetting.

2015-10-29 Will
- Loading scales or state now performs a retune.

2015-10-27 Will
- Fixes microtonal tuning regression.
- Moved old README.txt file to histories.

2015-10-25 Will
- Added command line history patch from of F. Silvain.
- Corrected bank listing regression.

2015-10-24 Will
- Moved cli output call to make it more generic.
- Removed duplicate report code in synthEngine.

2015-10-23 Will
- Implemented unix style paging for command lists from ideas of F. Silvain.
- Implemented command line listing of parts with instruments installed.
- Updated some docs.
- Cleaned up error messages and logs.

2015-10-16 Will
- Implemented load and save of patch sets.

2015-10-12 Will
- Added paging to banks list.

2015-10-11 Will
- Implemented paging (not banks yet).

2015-10-9 Will
- Changed mode return behaviour.
- Changed some command names.

2015-10-8 Will
- Fixed segfault when changing command line mode.
- Added command line history.

2015-10-7 Will
- Brought Andrew's thread and readline into older style command line.
- Further enhancements.

2015-10-6 Will (command)
- Improved readline exit behaviour.
- Added exit command.

2015-10-5 Will
- Further improvements to command line control.
- General code tidying.

2015-10-3 Will
- More improvements to command line control.
- Extended command line vector control.
- Auto generate .config/yoshimi/presets directory.

2015-10-2 Will
- Set up bugfix branch to track only the current release.
- Set version of this to 1.3.6.1

2015-10-1 Will
- First time config search was getting confused if zyn or old style
  yoshi configs were there, so they are no longer accepted.
- Added definitive search for bank dirs launch directory parent.
- Added definitive search for preset dirs in launch directory parent.
- Identifed preset bugs. Only gui updates needed now.

yoshimi 1.3.6

2015-9-28 Will
- Some code style corrections.
- Final LV2 fix.
- Documentation updates.
- Snuck in a new instrument patch.
- Set version as 1.3.6 for release.

2015-9-26 Will
- Pulled in additional command line controls.
- Pulled in Andrew's further LV2 fixes.
- Set version as 1.3.6 rc5.

2015-9-20 Andrew
- Fixed LV2 plugin buffersize setting in case of smaller
  internal buffersize.

2015-9-14 Will
- Fixed bug that let an invalid instrument be stored in a bank.
- Changed 'Parameters' to 'Patch sets'
- Set version as 1.3.6 rc4.

2015-9-13 Will
- Merged stable version from command branch.
- Set version as 1.3.6 rc3.

2015-9-10 Will (command)
- Allow buffer size down to 32 frames.

2015-9-7 Will (command)
- More extensions to command line access.
- Improved error checks.

2015-9-6 Will (command)
- Extended and improved command line access.

2015-9-5 Will (command)
- Started new command line access.

2015-9-2 Will
- Set version as 1.3.6 rc2.
- Overall key limit increased to 80.
- Part max key limit increased to 60.
- Part default key limit increased to 20.
- Added demo midi and parameter set to examples directory.
- More doc updates and moved some files to Histories directory.
- License corrections.

2015-8-31 Will
- Set version as 1.3.6 rc1.
- Untangled preset counters from bank counters.
- Improved NRPN listing of roots and banks.
- Small GUI adjustments.
- Updated docs.

2015-8-25 Will
- Corrected command line regression :(
- Added command line entry to define new root path.
- Improved some default settings.
- Now correctly scans for banks on first time startup.

2015-8-23 Will
- Improved command line options.
- Updated docs.

2015-8-20 Will
- Completed new NRPN extensions so most system values can be changed.

2015-8-18 Will
- Extended NRPNs to list dynamic system values (to current report log)
  some of which can also be changed.

2015-8-13 Will
- Added failure messages to splash screen and increased timeout.

2015-7-20 Will
- Merged in ALSA updates from 'buffers'.
- master version now displays an 'M' suffix.

2015-7-20 Will (buffers)
- Hopefully completed Alsa updates.

2015-7-20 Will (buffers)
- Implemented Alsa endian changes.

2015-7-16 Will (buffers)
- Alsa now recognises 32, 24 & 16 bit formats LE only.

2015-7-15 Will
- Added sanity checks to vector feature CC settings.
- Small correction to alsa audio.
- More doc updates.

2015-7-11 Will
- Fixed bug that would crash if a bank or instrument rename
  was cancelled.

2015-7-10 Will
- Added exclusions to CC designations.
- Improved vector control error checks.
- More doc updates.
- Implemented redefinable vector features

2015-7-5 Will
- Minor gui bugfix 'Simple Sound' correctly set to 'No Title' in
  all windows when actually edited.
- Vector control individual features can be reversed.
- Enabled NRPN part destination setting.

2015-7-3 Will
- Merged in corrected buffers - still some work to do on alsa
  audio which has been incorrect for a long time but should be OK
  on motherboard chipsets.
- More documentation!

2015-6-24 Will (buffers)
- Set up and tested separate buffers for JACK only, very untidy.
- currently breaks ALSA and LV2.

2015-6-19 Will
- bugfix set typecast in BankUI to enable build with fltk 1.1
- bugfix changed MasterUI so that main window is refreshed when
  'State' is loaded.

yoshimi 1.3.5
- Finalised for release and tagged.
- Added more details to docs.

yoshimi 1.3.5-rc4

- Fixed failure of Insert Effect part list length to update when
  number of parts changed.

yoshimi 1.3.5-rc3

2015-6-13 Will
- Fixed regression that was messing up pitch change.

yoshimi 1.3.5-rc2

2015-6-11 Will
- Fixed gui bug, disappearing 'Bypass Global F.' when Addsynth Voice
  Filter checkbutton clicked.
- Vector checks and sets related part channel numbers instead of
  assuming default values.

yoshimi 1.3.5-rc

2015-6-7 Will
- Jack port only registered if direct part output is set as well as
  the part being enabled.
- Mixer panel refresh button hidden (redundant).
  Will eventually be removed if no problems seen.

2015-6-5 Will
- Improved engine colour sync, and also responds to kit part edits.

2015-6-1 Will
- Common Add,Sub,Pad colours now defines in CMakeLists.txt

2015-5-30 Will
- Vector control volume 'swap' now uses an inverse square law to keep the
  overall level fairly constant.
- More improvements to instrument engine colours.

2015-5-30 Will
- Bugfix! Only part 1 was responding to gui instument selection.

2015-5-29 Will
- Fixed regression that stopped mixer panel updating on MIDI program change.
- Moved max part control from parameters menu to alongside part number.
- Refactored part gui calls to improve updates.
- Implemented colour based engine IDs in mixer panel window
- 'Clear All Parameters' now resets NRPNs and vector control.

2015-5-27 Will
- Trial for colour based engine IDs in main window.
- Fixed bug that caused banks to be initialied twice on startup.
- Hid (redundant) refesh button from instrument banks window.
  Will remove it completely if no problems show up.

2015-5-23 Will
- Small improvement to synth ID discovery.
- Prompts at foot of window.
- Removed old style new bank creation.

2015-5-21 Will
- Implemented identification of all three synth engines.
- Made workaround for corrupted instrument headers.

2015-5-15 Will
- Implemented max part & part group control.

2015-5-13 Andrew
- On-demand jack ports registering (only if part is enabled)

2015-5-12 Will
- fixed asString bug that still appeared on some architectures.
  Thanks to Stephen Parry for identifying the cause.

2015-5-7 Will
- Improved bank root and extended program change CC setting method.
- Corrected NRPN gui display issues
- Updated Docs

2015-5-6 Will
- Implemented Zyn-compatible NRPNs with extension for effect type and destination
  part number change.  (some gui improvements needed)
- Updated Docs.

2015-5-2 Will
- Improved NRPN handling of 14bit NRPNs and 'full' NRPNs with reversed
  data byte order.

2015-4-30 Will
- Fixed regression in distortion level.
- Added voice number to AddSynth oscillator editor.
- Implemented NRPN data increment and decrement.

2015-4-27 Will
- Fixed bug that stopped some rotary controls responding to mouse wheel.
- Re-orderd part effects window to more closely match system & insert.
- Made 'panic' stop fade at a fixed rate so it is now click free even for
  very high sample rate and small buffer size.

2015-4-25 Will
- Added part number and name to editing window title bars.
- Made it possible to silently disconnect/reconnect a part from all MIDI input.
- Improved config settings for Bank Root & Extended Program Change.

2015-4-24 Will
- Implemented 14bit NRPNs
- Implemented scroll wheel control of knobs
- Implemented X as well as Y knob control

2015-4-21 Will (vector)
- Some more small optimisations

2015-4-19 Will (vector)
- Fixed regressions caused by mixer gui changes!
- More adjustments giving greater flexibility to NRPNs

2015-4-18 Will (vector)
- Added NRPN and vector error checks and warnings
- Updated docs
- Very specific segfault with Rosegarden V12.4 and 'RootBankChange'
  test file has cleared! Confirmed it is still there on yoshimi 1.3.3
  puzzling :(
- Rationalised mixer panel gui, removing duplicates

2015-4-17 Will (vector)
- Implemented direct part channel change
- Corrected license anomalies
- Updated docs

2015-4-15 Will (vector)
- Implemented direct part CC change
- Corrected and updated Docs

2015-4-3 Will (vector)
- Implemented direct part program change
- Vector controls only enabled if NUM_MIDI_PARTS set to 64

yoshimi 1.3.4

2015-4-1 Will (vector)
- Bugfix corrected merge errors

2015-4-1 Will
- Tidied up for release on such an auspicious date!

2015-3-30 Andrew
- Share async gui process function between main and lv2 mode

2015-3-30 Will
- Ported padsynth wavetable saving from ZynAddSubFX

2015-3-29 Will
- Fixed root dir length bug
- Fixed add root no-show bug
- Fixed remove root still showing bug
- Removed root path tab from Setup window as it
  was getting too complicated syncing 2 copies
- Changed 'Reports' menu item into a separate button
  fltk problem :(

2015-3-28 Will
- Reports can be sent to the console window or stderr under
  runtime selection in the settings window
  This setting is saved, per instance
- Lots of small log message rationalisations
- Removed some old commented out code
- Reinstated search for ZynAddSubFX config search if no
  Yoshimi one can be found

2015-3-26 Will
- Bugfixes in setup CC selections
- Removed auto close checkbox from Banks and instruments
- Reports menu item greyed out if not enabled.

2015-3-25 Will
- MIDI volume control range now saved to parameters
  per part as "volume_range"
- Updated XML headers to include author and
  yoshimi-major and yoshimi-minor version numbers
- All pan centre buttons now red, not just main one

2015-3-22 Will
- Rationalised MIDI volume control
- Implemented MIDI volume control range setting
- Implemented missing resets in 'Reset All Controllers'

2015-3-18 Will
- Pulled remaining program change gui calls into gui thread
- Root path window now correctly tracks 'save' changes

2015-3-15 Will
- Used new gui updating so that MIDI volume and pan changes
  are shown in both the main and panel windows

2015-3-15 Andrew
- Added asynchronous gui update ability from arbitrary threads

2015-3-12 Will
- inserted missing ";" at line 60 of yoshimi.ttl
  found by Holger Marzen

2015-3-10 Will
- Panel window bugfix

2015-3-2 Will
- Added patch from Jakub Cajka to furthur nail asString ambiguities
- Added SVG icon image (renamed alternative)
- Set up for release

2015-3-1 Will (vector)
- Moved all NRPN and Vectore code to MusicOI
- Added 'Brightness' control
- GUI freeze still not resolved :(

2015-2-28 Will (vector)
- Further separated out controls, and also enabled setting instruments
  however this is very experimental and *not RT safe*
- improved this now, but discovered a gui bug if the panel
  is open when a vector program change takes place - gui freezes :(
- got rid of a warning message in jack engine :)

yoshimi 1.3.3

2015-2-27 Will
- Added and updated Docs & Images
- Prepared for full release

2015-2-27 Andrew
- Updated splash screen

2015-2-26 Will
- Some fine tuning
- Updated documentation

2015-2-25 Will (vector)
- Separated X & Y to independent NRPNs
  NRPN msb = 64, lsb = 1 for X
  NRPN msb = 64, lsb = 2 for Y
  DATA lsb = CC, msb = operation(s)
                1 = volume
                2 = pan

2015-2-24 Will (vector)
- Seems stable now - crashes were due to mixture of
  channel and part limits.
- Mixer panel now shows groups of 16 parts.
- Volume sweeps implemented but need balancing better.

2015-2-23 Will (vector)
- First attempt at vector control
  Setting NRPNs and vector CCs seems fine.
  Only implimented volume control.
  Getting a lot of crashes in use though when changing settings via the gui.
  Panel window only shows 1st 16 parts.
  Part control (rather than channel) works much better.
  GUI problems probably due to some use of NUM_MIDI_CHANNELS
  where NUM_MIDI_PARTS should be in the original code.

2015-2-19 Will
- Small gui code optimisations
- Removed some confusing, duplicate, redundant & disabled code

2015-2-18 Will
- Implemented bank rename
- Added gui buttons for this and instrument renames
- Close on selection now righthand mouse button
- bug was slowing down bank swaps -fixed

2015-2-16 Will
- Added middle button close of banks and instruments
  as if auto close has been set

2015-2-15 Will
- Implemented bank complete removal

2015-2-14 Will
- Bank swaps/ID changes now in place
  but not checked for unwritable locations
- Now checked
- Added highlighing of current bank
- Implemented adding banks
- Corrected bugs in bank swaps

2015-2-13 Will
- Basic structure complete and working
  but changing IDs etc. not yet implemented

2015-2-12 Will
- Developed window selection/swapping and forward link from config
- Fixed bug that created empty banks
- Added format string to 3 fltk alert calls to silence gcc warnings

2015-2-6 Will
- Unified root bank instrument log messages
- Updated MIDI test files

2015-2-3 Andrew
- Fix png image creation on fltk < 1.3

yoshimi-1.3.2

2015-2-2 Will
- Final updates to files for full release

yoshimi-1.3.2-rc2

2015-1-31 Andrew
- Start guis only from main gui thread

2015-1-28 Will
- Added check to prevent attempt to change non-writable instrument files
  *before* GUI entries written

2015-1-27 Will
- Allow instrument name of just 3 chars
- Bumped version number to rc2
- Clarified text of error messages

2015-1-27 Andrew
- Added splash window showing current loading status
- Ignore midi bank/prg change if no bank/prg found

2015-1-26 Andrew
- make new bank id search start from 127 downwards
- do not reload bank on id change

2015-1-24 Will
- Un-numbered instruments now handled as before (placed from 160 downwards)
- Bumped version number
- Bug fix in CC tests
- Removed unnecesary instrument prefix tests when indentifying banks
- Added early startup comand line message

2015-1-24 Andrew
- New instance now gets first available unique ID
- Added menu item to start instance with given ID
- Sort banks on first start or if mappings are not defined
- LV2 plugin now uses new bank interface

2015-1-23 Andrew
- Added per-instance config files support
- Now saving bank ids in config file too

2015-1-22 Andrew
- Rewrited Bank/Root handling algorithms to support numbering
- Fixed PADSynth_used detection algorithm

2015-1-15 Andrew
- Don't change floating point rules in case of lv2 plugin. Hosts should do it.

2015-1-14 Andrew
- Fixed lv2 plugin crash on midi event loop transition (frame X to zero)

2015-1-12 Will
- Applied patches from Harry
  MIDI channel selection now in sync between main window and panel and
  right click on panel 'Edit' opens the actual edit menu.

2015-1-8 Andrew
- Fixed segfault on exit if Alsa audio engine is used

2015-1-5 Andrew
- MIDI bank root dir change algorithm now uses low priority threads
- MIDI bank root dir and bank changes are synchronized now
- GUI is updated accordingly to bank root dir changes


2015-1-5 Will
- MIDI bank root change now in place :)
  but not currently updating GUI :(
- Setting of both root and extended program CC now error checked
  but have to use the spinner up/down arrows - can't seem to
  reognise the 'Return' key :?

2015-1-3 Andrew
- Started control interface implementation
  (logging this for history)

2015-1-3 Will
- Added warnings if loading patches named 'Simple'Sound.
- Applied patch from Harry Nakos
  Volume & Pan now synchronised between main window and panel.

2015-1-3 Andrew
- Corrected target lib suffix detection for lv2 plugin

2015-1-2 Will
- Bank root IDs can now be changed in GUI.
- Cleaned up code.

2015-1-1 Will
- Settings->Bank root dirs now displays root IDs and marks
  current root and MIDI banks changes only see current root.

2014-12-21 Will
- Changed concept of default root dir to current root dir.
  current root is where new banks are saved to.
  changing current doesn't alter list order or root ID.
  ID will be used for MIDI root dir setting & bank access.

2014-12-11 Will
- Updated parameter & instrument load & save
    will not save 'empty' files
    inserts "No Title" when loading untitled instruments

2014-12-9 Andrew
- lv2 plugin: fixed ringbuffer write when midi message
  should be splitted into chunks (this is a very rare condition)

yoshimi-1.3.1

2014-12-8 Will
- A few optimisations in Reverb and Phaser
- Released V 1.3.1

2014-12-8 Andrew
- Separated LV2 plugin instances.
  Yoshimi - stereo mix,
  Yoshimi-Multi - stereo mix + 32 individual mono (16 stereo) channels.

2014-12-6 Will
- Corrected long standing bug in unison. Reverb bandwidth OK now!

2014-12-6 Andrew
- Added multi-channel support for lv2 plugin

2014-12-5 Will
- Reverb and Phaser additions
  Reverb bandwidth control sending right numbers
    but not changing the sound produced :(
  Phaser additions work correctly, but GUI controls
    Analog, Hyp., Dist. not sychronised :(
- Phaser done (silly mistake)

2014-12-1 Andrew
- Enabled cross-instance copy and paste.

yoshimi-1.3.0
- Made LV2 plugin ON by default
- Removed command line control. The reason: useless, not thread-safe code
- Just a few GUI improvements
- Made support for variable length runs. This provides sample-accurate midi processing
  for offline rendering and lv2 plugin.
- Removed strict requirements of Subnote on 8x multiple buffer size.
  Adopted SUBnote::filter() method for variable-length runs
- Initial LV2 plugin support (OFF by default)! Tested in MusE, Ardour 3,
  Carla and qtractor  - works both plugin and gui.
- replaced all calls to lrint() with (int)truncf(). When fesetround(FE_TOWARDZERO)
  was called, lrintf() behaves exactly as (int)truncf() with that difference, that
  (int)truncf() returns always the same result not depending on external factors.
- Made command line control for yoshimi instances (OFF by default)
- Added error message if midi bank changs too close
- Ported portamento rate and depth to controllers from Zyn.
- Added state interface support for lv2 interface. now saving/restoring
  yoshimi lv2 plugin settings works.
- Added per instance ability to change panel window between 2x8 or 1x16.
  Haven't decided on best way to store setting.
- Fixed bug in wide panel window.
- panel settings saved to yoshimi.config.
- patch provided by xnakos fixes part enable sync between panel and main window.
  This revealed it wasn't done properly for MIDI so that's been added too.
- removed spammy default midi messages.
- patch provided by xnakos to fix bug in Simple Sound representation.
- better resolution yoshimi icon.
- instrument updates.
- separated out examples from presets and put in their own directory.
- a few more GUI adjustments.

yoshimi-1.2.5
- Made yoshimi support multiple in-process instances:
  1) Added "New instance" menu item in "Yoshimi" submemu.
  2) Jack/alsa midi/audio port names are named "yoshimi" + postfix
     (empty for the first instance and -1,-2,-3 etc.. for the next).
  3) Windows names (main window, panel, keyboad) are named according
     to instance number with unique postfix.
  4) Only main window of the first instance exits process. Other windows
     deregister instances and closed.

- CMake policy change to stop warning message
- Small correction in part peak representation
- Copied some ancient history into Docs
- Part name always shows at least the words 'Simple Sound' so new users will
  know what it does.
- Bank selector always shows a name.
- MIDI Bank changes now refresh the bank window contents.
- There is now a compile time switch to direct errors to the console window
  instead of stderr.

- Moved all global variables to per-instance ones.
- Implemented multi-instance support:
  Updated all constructors to take SynthEngine * as last argument and store it
  in synth member variable. "Runtime" global var (of type Config*) and "guiMaster"
  (of type MasterUI *) are moved to SynthEngine and accessible via SynthEngine::getRuntime()
  (which returns reference to per-instance Config class) and SynthEngine::getGuiMaster()
  (which creates, if not already created, and returns per-instance MasterUI class).
  PresetsUI class instance is moved from global var to MasterUI class member var
  and accessible via synth->getGuimaster()->getPresetsUi() method from UI classes.
- Jack client instances will be named on per-instance basis.
  Default one is "yoshimi" + "->optional tag" (as before),
  next is "yosmimi-<optionoal tag>-<instance number>" starting at "1".
  This may never be used (but who knows? Anyway, this is the more proper way),
  because the default behavior for the yoshimi app is to create one global
  SynthEngine instance to go on with it till exit. From the user point of view
  nothing changed.
- Gui class destructors made virtual to make recent compilers happy
- Started initial LV2 plugin interface implementation (cmake option is OFF by default)

yoshimi-1.2.4

- ALSA MIDI can now auto-connect.
- Changed x.x.x.notes to Changelog as requested by packagers.
- Jack MIDI auto-connects too!
- VU meters disengaged from synth via ring buffer.
- Failing to load parameters or instruments at startup is no longer fatal.
- Yoshimi accepts un-numbered instruments in banks again - under protest!
- Some more small UI and CL message refinements.
- In settings added Enable/Disable MIDI program change - some seq's don't play nice :(
  default is to enable. Compatible with Zyn's 'ignore program change'.
- Settings layout tidied up.
- Incremental DSP improvement - we now only fill/copy buffers that have a destination!
- Bugfix - when a part's audio out was directed to part only, system effects were still
  being generated and sent to main.
- Correction - audio to part *does* carry insertion effects if they are set.
- VU calculations now completely separated from sound generation and outside the mutex lock.
- Changed envelope cut-off to -60dB (was -40).
- Another addition to Will_Godfrey_Companion bank :)
- Bugfix - missing 'include' in main.cpp stopped compilation - but not in all environments!
- Changed unison size highlighting. With no code change, it stopped working for some reason!
- Improved VU displays.
- Updated INSTALL instructions and removed duplicates of this and COPYING in /src
- detached part outputs from main volume and added clip indication in panel (doesn't
  clear with 'Stop' so fundged)
- some more minor adjustments
- VU updates completed - and we're away!


yoshimi-1.2.3

- Some more minor bug fixes.
- INSTALL file now refers to V1.2.2
- Enabled saving audio destination in parameters file
    only relevant for jack output.
- Ported SubSynth overtones feature from Zyn. 2.4.4
- Ported Unison phase randomisation control from Zyn. 2.4.4
- Added checkbox in 'Settings' to allow a MIDI program change
  to enable a part if it was previously disabled.
- Ported AddSynth & SubSynth processing enhancements from Zyn. 2.4.4
- Changed part's key limit from a list to a spinner so you can set
  any value up to the maximum poliphony - 5
  This is error checked when parameter files are loaded.
- Changed unison size from a list to an enable button and spinner
  giving you finer grained control.
  Values that match ZynAddSubFX are highlighted for compatibilty
- Added experimental 'naturalise' small random detune feature at note-on.
- Performed lots of tiny optimsations.
- Disabled part audio out selection if not running jack.
- Put some more info in Docs - much more to do!
- Updated copyright notices.
- Temporarily disabled ALSA MIDI auto connect till I can find out why
  it crashes - seems it's never worked.


yoshimi-1.2.2

- Started some documentation. Much more needed!
- Improved config saving. I think we're there now :)
- Fixed bug that caused segfault if MIDI voice changed with no GUI.
- Fixed bug that stopped MIDI bank change with no GUI.
- Added panel option to direct a part's audio to only main, only part or both.
- Cleaned up panel display.
- Added memory lock to jack ringbuffer (probably not needed).
- Restored PADsynth highlights and made them more distinct.
- Refined PADsynth and general boolean XML detection a little.
- Enabled reporting to console. It doesn't seem to affect CPU usage.
- Improved error reporting for missing bank or program.
- Added Test directory with MIDI and Rosegarden bank and program change files.
- Reinstated gzip compression on voice and parameter files.
- Added compression level to settings. 0 = plain XML save.
- Bug fix. Controllers window would sometimes freeze - thanks to Rob Couto for the fix.
- Added appdata as requested in the sourceforge features tickets.
- Revised 'make install' to make sure everything goes to the right place.
- Changed position of Pitch bend roller in Vkeyboard to make things clearer.
- Small update to Will_Godfrey_Companion bank.
- Reinstated part Pan Depth control, but calling it Pan Width as that's more descriptive.


yoshimi-1.2.1

- Added alternative robot icon as an SVG. Thanks to Andrew Ter-Grigoryan
- Added option to enable a part if not already enabled, when doing a MIDI program change.
- Set Vkeyboard default velocity to 100 same as for ZynAddSubFX.
- Stopped settings asking twice about saving. Will do more on this!
- Rationalised linker flags.
- Added drumkits from Dario Straulino.


yoshimi-1.2.0

Added circle and spike AddSynth Waveshapes.

Added MIDI bank and program change. Bank change can be selected as MSB, LSB or disabled. Included CC for patches 128 to 160. Also CC selectable and can be disabled.

Finally resolved trailing zeros in detune bug.
Fixed microtonal saving bug.

Corrected parameter loading regression (that mainly affected the Overdrive sound).

Corrected regression that stopped the -K option autoconnecting

Other small bug fixes.

Added and updated voice patches.

Special thanks to Kristian Amlie and Tito Latini


yoshimi-1.1.0

* Optimization patches provided by Kristian Amlie.
* Added The Mysterious Bank by Florian Dupeyron aka My?terious.
* Virtual keyboard AZERTY patch, thanks to David Adler.
* Yoshimi has shiny new knobs! Thanks to Alessandro Preziosi aka licnep.
* Multiple JACK outputs implementation by Andrew Deryabin.
* Expand state file path before any check by Nikita Zlobin.
* Some minor cosmetic changes (placement of Close buttons, resized the panel window).


yoshimi-1.0.0

* In memory of Alan Calvert who passed away exactly one year ago. Cal, we're pretty sure it's only angel horns you hear and no devil trombones!
* Modified INSTALL file and added instructions on how to build Yoshimi outside the source tree. Thanks to Jimmy for the instructions.
* Previously when microtonal loaded .xsz files, it did not convert the tunings back into their x.y format, which was displayed to the user, this patch corrects this mistake. Thanks to Mark McCurry for the patch.
* Renamed Yoshimi icon.
* Applied patch from SourceForge ticket #3487751 (Simplify desktop file and install it and the icon file). Thanks to Tim harder for this patch.
* Yoshimi likes GCC >= 4.7 again.


yoshimi-0.060.12

* Fix for the keyshift/microtonal issue, patch provided by RPD (Rob). Thanks!

yoshimi-0.060.11

* Fix empty functions, fluid no longer produces (empty) implementations for totally empty functions in .fl files. More info: http://bugs.debian.org/cgi-bin/bugreport.cgi?bug=633476 and http://www.fltk.org/str.php?L2259 Thanks to Frank Kober for pointing out this issue and thanks for the patch.
* Dynamically switching to legato mode using a footswitch has been made possible by Kristian Amlie. Thanks for the patch!
* Renamed Yoshimi icon file in the desktop directory and modified desktop file accordingly. Packagers, please use this icon file, it has been designed specifically for Yoshimi. If anything needs to be changed in order to have this icon included please let me know

Jeremy Jongepier <jeremy@autostatic.com>


yoshimi-0.060.10

COPYING file updated


yoshimi-0.060.9

licence anomalies corrected.


yoshimi-0.060.8

Nothing too adventurous, just an incremental advance on 0.058.1 adding Paul's
Unison and Reverb enhancements, jack session support, panning inversion
corrections and assorted other tweaks and bug fixes.<|MERGE_RESOLUTION|>--- conflicted
+++ resolved
@@ -1,26 +1,23 @@
-<<<<<<< HEAD
-yoshimi 1.5.4 - experimental
+
+yoshimi 1.5.5 rc1
+
+2017-12-4 Will
+* Bugfix: CLI program change not updating GUI.
+
+2017-12-3 Will
+* Set version as 1.5.5 rc1.
 
 2017-12-2 Will (experimental)
 * UDP ports now user set as decimal values.
 * python client updated.
 * Updated docs in Util.
 
-2017-12-1 Will (experimental)
-* UDP server implimented.
-=======
-yoshimi 1.5.5 rc1
-
-2017-12-4 Will
-* Bugfix: CLI program change not updating GUI.
-
-2017-12-3 Will
-* Set version as 1.5.5 rc1.
->>>>>>> 6567c310
-
 2017-12-2 Will
 * Improved legato fade behaviour.
 * BugFix: History not removing files when list full.
+
+2017-12-1 Will (experimental)
+* UDP server implimented.
 
 2017-11-30 Will
 * BugFix: long standing silent legato note :)
