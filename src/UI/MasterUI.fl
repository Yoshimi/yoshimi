--- conflicted
+++ resolved
@@ -446,7 +446,6 @@
           MenuItem I_save {
             label {&Save External...}
             callback {//
-<<<<<<< HEAD
         /*
          * Instruments are an exception for saving as we always want
          * to offer the INTERNAL name first rather than a possibly
@@ -458,43 +457,17 @@
              query("", "", "", "Nothing to save!");
              return;
          }
+         if (synth->part[activePart]->info.Ptype == 0)
+         {
+             if (fl_choice("Please set instrument type before saving.", NULL, "Disregard", "Cancel") != 1)
+                 return;
+         }
          string filename = setfiler("", newname, true, TOPLEVEL::XML::Instrument);
          if (filename.empty())
              return;
 
          send_data(TOPLEVEL::action::lowPrio | TOPLEVEL::action::forceUpdate, MAIN::control::saveNamedInstrument, activePart, TOPLEVEL::type::Integer, TOPLEVEL::section::main, UNUSED, UNUSED, UNUSED, textMsgBuffer.push(string(filename)));
          return;}
-=======
-                if (synth->part[activePart]->Pname == DEFAULT_NAME)
-                {
-                    fl_alert("Nothing to save!");
-                    return;
-                }
-                if (synth->part[activePart]->info.Ptype == 0)
-                {
-                    if (fl_choice("Please set instrument type before saving.", NULL, "Disregard", "Cancel") != 1)
-                        return;
-                }
-
-                string newname = synth->lastItemSeen(TOPLEVEL::XML::Instrument);
-                if (newname == "" || findLeafName(newname) != synth->part[activePart]->Pname)
-                {
-                    newname = synth->part[activePart]->Pname;
-                    if (newname < "!")
-                        return;
-                    newname = synth->getRuntime().userHome + newname;
-                }
-                const char *filename;
-                string exten = "({*" + EXTEN::anyInst + "})";
-                filename = fl_file_chooser("Save:", exten.c_str(), newname.c_str(), 0);
-                if (filename == NULL)
-                    return;
-                if (isRegularFile(string(filename)))
-                    if (fl_choice("The file exists. \\nOverwrite it?", NULL, "No", "Yes") < 2)
-                        return;
-                send_data(TOPLEVEL::action::lowPrio | TOPLEVEL::action::forceUpdate, MAIN::control::saveNamedInstrument, activePart, TOPLEVEL::type::Integer, TOPLEVEL::section::main, UNUSED, UNUSED, UNUSED, textMsgBuffer.push(string(filename)));
-                return;}
->>>>>>> ef6120e7
             tooltip {Save current instrument to an .xi* file} xywh {20 20 100 20} labelsize 12
           }
           MenuItem RecentInstruments {
