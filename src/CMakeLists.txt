--- conflicted
+++ resolved
@@ -42,11 +42,8 @@
 add_definitions(-Wextra)
 # ^^^ comment these out on release pushes
 
-<<<<<<< HEAD
-set (YOSHIMI_VERSION "1.5.11.1")
-=======
 set (YOSHIMI_VERSION "1.5.11 M")
->>>>>>> 77f2fec1
+
 add_definitions (-DMIN_CONFIG_MAJOR=1)
 add_definitions (-DMIN_CONFIG_MINOR=5)
 
