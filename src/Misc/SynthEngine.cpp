/*
    SynthEngine.cpp

    Original ZynAddSubFX author Nasca Octavian Paul
    Copyright (C) 2002-2005 Nasca Octavian Paul
    Copyright 2009-2011, Alan Calvert
    Copyright 2009, James Morris
    Copyright 2014, Will Godfrey & others

    This file is part of yoshimi, which is free software: you can redistribute
    it and/or modify it under the terms of the GNU Library General Public
    License as published by the Free Software Foundation; either version 2 of
    the License, or (at your option) any later version.

    yoshimi is distributed in the hope that it will be useful, but WITHOUT ANY
    WARRANTY; without even the implied warranty of MERCHANTABILITY or FITNESS
    FOR A PARTICULAR PURPOSE.   See the GNU General Public License (version 2 or
    later) for more details.

    You should have received a copy of the GNU General Public License along with
    yoshimi; if not, write to the Free Software Foundation, Inc., 51 Franklin
    Street, Fifth Floor, Boston, MA  02110-1301, USA.

    This file is derivative of original ZynAddSubFX code, last modified January 2015
*/

#include<stdio.h>
#include <sys/time.h>
#include <set>

using namespace std;

#include "MasterUI.h"
#include "Misc/SynthEngine.h"
#include "Misc/Config.h"

#include <iostream>


static unsigned int getRemoveSynthId(bool remove = false, unsigned int idx = 0)
{
    static set<unsigned int> idMap;
    if(remove)
    {
        if(idMap.count(idx) > 0)
        {
            idMap.erase(idx);
        }
        return 0;
    }
    else if(idx > 0)
    {
        if(idMap.count(idx) == 0)
        {
            idMap.insert(idx);
            return idx;
        }
    }
    set<unsigned int>::const_iterator itEnd = idMap.end();
    set<unsigned int>::const_iterator it;
    unsigned int nextId = 0;
    for(it = idMap.begin(); it != itEnd && nextId == *it; ++it, ++nextId)
    {}
    idMap.insert(nextId);
    return nextId;
}

SynthEngine::SynthEngine(int argc, char **argv, bool _isLV2Plugin, unsigned int forceId) :
    uniqueId(getRemoveSynthId(false, forceId)),
    isLV2Plugin(_isLV2Plugin),
    bank(this),
    Runtime(this, argc, argv),
    presetsstore(this),
    shutup(false),
    samplerate(48000),
    samplerate_f(samplerate),
    halfsamplerate_f(samplerate / 2),
    buffersize(256),
    buffersize_f(buffersize),
    oscilsize(1024),
    oscilsize_f(oscilsize),
    halfoscilsize(oscilsize / 2),
    halfoscilsize_f(halfoscilsize),
    processOffset(0),
    p_buffersize(0),
    p_bufferbytes(0),
    p_buffersize_f(0),
    ctl(NULL),
    microtonal(this),    
    fft(NULL),    
    muted(0xFF),
    tmpmixl(NULL),
    tmpmixr(NULL),
    processLock(NULL),
    vuringbuf(NULL),
    stateXMLtree(NULL),
    guiMaster(NULL),
    guiClosedCallback(NULL),
    guiCallbackArg(NULL),
    LFOtime(0),
    windowTitle("Yoshimi" + asString(uniqueId))
{    
    if(bank.roots.empty())
    {
        bank.addDefaultRootDirs();
    }
    memset(&random_state, 0, sizeof(random_state));

    ctl = new Controller(this);
    for (int npart = 0; npart < NUM_MIDI_PARTS; ++npart)
        part[npart] = NULL;
    for (int nefx = 0; nefx < NUM_INS_EFX; ++nefx)
        insefx[nefx] = NULL;
    for (int nefx = 0; nefx < NUM_SYS_EFX; ++nefx)
        sysefx[nefx] = NULL;
    shutup = false;
}


SynthEngine::~SynthEngine()
{
    closeGui();
    if (vuringbuf)
        jack_ringbuffer_free(vuringbuf);
    
    for (int npart = 0; npart < NUM_MIDI_PARTS; ++npart)
        if (part[npart])
            delete part[npart];

    for (int nefx = 0; nefx < NUM_INS_EFX; ++nefx)
        if (insefx[nefx])
            delete insefx[nefx];
    for (int nefx = 0; nefx < NUM_SYS_EFX; ++nefx)
        if (sysefx[nefx])
            delete sysefx[nefx];

    if (tmpmixl)
        fftwf_free(tmpmixl);
    if (tmpmixr)
        fftwf_free(tmpmixr);
    if (fft)
        delete fft;
    pthread_mutex_destroy(&processMutex);
    if (ctl)
        delete ctl;
    getRemoveSynthId(true, uniqueId);
}


bool SynthEngine::Init(unsigned int audiosrate, int audiobufsize)
{
    samplerate_f = samplerate = audiosrate;
    halfsamplerate_f = samplerate / 2;
    buffersize_f = buffersize = audiobufsize;
    bufferbytes = buffersize * sizeof(float);
    oscilsize_f = oscilsize = Runtime.Oscilsize;
    halfoscilsize_f = halfoscilsize = oscilsize / 2;

    if (!pthread_mutex_init(&processMutex, NULL))
        processLock = &processMutex;
    else
    {
        Runtime.Log("SynthEngine actionLock init fails :-(");
        processLock = NULL;
        goto bail_out;
    }


    memset(random_state, 0, sizeof(random_state));
    memset(&random_buf, 0, sizeof(random_buf));

    if (initstate_r(samplerate + buffersize + oscilsize, random_state,
                    sizeof(random_state), &random_buf))
        Runtime.Log("SynthEngine Init failed on general randomness");

    if (oscilsize < (buffersize / 2))
    {
        Runtime.Log("Enforcing oscilsize to half buffersize, "
                    + asString(oscilsize) + " -> " + asString(buffersize / 2));
        oscilsize = buffersize / 2;
    }

    if (!(fft = new FFTwrapper(oscilsize)))
    {
        Runtime.Log("SynthEngine failed to allocate fft");
        goto bail_out;
    }

    if (!(vuringbuf = jack_ringbuffer_create(sizeof(VUtransfer))))
    {
        Runtime.Log("SynthEngine failed to create vu ringbuffer");
        goto bail_out;
    }

     tmpmixl = (float*)fftwf_malloc(bufferbytes);
     tmpmixr = (float*)fftwf_malloc(bufferbytes);
    if (!tmpmixl || !tmpmixr)
    {
        Runtime.Log("SynthEngine tmpmix allocations failed");
        goto bail_out;
    }

    for (int npart = 0; npart < NUM_MIDI_PARTS; ++npart)
    {
        part[npart] = new Part(&microtonal, fft, this);
        if (!part[npart])
        {
            Runtime.Log("Failed to allocate new Part");
            goto bail_out;
        }
        VUpeak.values.parts[npart] = -0.2;
    }

    // Insertion Effects init
    for (int nefx = 0; nefx < NUM_INS_EFX; ++nefx)
    {
        if (!(insefx[nefx] = new EffectMgr(1, this)))
        {
            Runtime.Log("Failed to allocate new Insertion EffectMgr");
            goto bail_out;
        }
    }

    // System Effects init
    for (int nefx = 0; nefx < NUM_SYS_EFX; ++nefx)
    {
        if (!(sysefx[nefx] = new EffectMgr(0, this)))
        {
            Runtime.Log("Failed to allocate new System Effects EffectMgr");
            goto bail_out;
        }
    }
    defaults();
    if (Runtime.restoreJackSession)
    {
        if (!Runtime.restoreJsession())
        {
            Runtime.Log("Restore jack session failed");
            goto bail_out;
        }
    }
    else if (Runtime.restoreState)
    {
        if (!Runtime.stateRestore())
         {
             Runtime.Log("Restore state failed");
             goto bail_out;
         }
    }
    else
    {
        if (Runtime.paramsLoad.size()) // these are not fatal if failed
        {
            if (loadXML(Runtime.paramsLoad))
            {
                applyparameters();
                Runtime.paramsLoad = Runtime.addParamHistory(Runtime.paramsLoad);
                Runtime.Log("Loaded " + Runtime.paramsLoad + " parameters");
            }
            else
            {
                Runtime.Log("Failed to load parameters " + Runtime.paramsLoad);
                Runtime.paramsLoad = "";
            }
        }
        else if (Runtime.instrumentLoad.size())
        {
            int loadtopart = 0;
            if (part[loadtopart]->loadXMLinstrument(Runtime.instrumentLoad))
                Runtime.Log("Instrument file " + Runtime.instrumentLoad + " loaded");
            else
            {
                Runtime.Log("Failed to load instrument file " + Runtime.instrumentLoad);
                Runtime.instrumentLoad = "";
            }
        }
    }
    return true;

bail_out:
    if (fft)
        delete fft;
    fft = NULL;
    
    if (vuringbuf)
        jack_ringbuffer_free(vuringbuf);
    vuringbuf = NULL;

    if (tmpmixl)
        fftwf_free(tmpmixl);
    tmpmixl = NULL;
    if (tmpmixr)
        fftwf_free(tmpmixr);
    tmpmixr = NULL;
    for (int npart = 0; npart < NUM_MIDI_PARTS; ++npart)
    {
        if (part[npart])
            delete part[npart];
        part[npart] = NULL;
    }
    for (int nefx = 0; nefx < NUM_INS_EFX; ++nefx)
    {
        if (insefx[nefx])
            delete insefx[nefx];
        insefx[nefx] = NULL;
    }
    for (int nefx = 0; nefx < NUM_SYS_EFX; ++nefx)
    {
        if (sysefx[nefx])
            delete sysefx[nefx];
        sysefx[nefx] = NULL;
    }
    return false;
}


void SynthEngine::defaults(void)
{
    setPvolume(90);
    setPkeyshift(64);
    for (int npart = 0; npart < NUM_MIDI_PARTS; ++npart)
    {
        part[npart]->defaults();
        part[npart]->Prcvchn = npart % NUM_MIDI_CHANNELS;
    }
    partonoff(0, 1); // enable the first part
    for (int nefx = 0; nefx < NUM_INS_EFX; ++nefx)
    {
        insefx[nefx]->defaults();
        Pinsparts[nefx] = -1;
    }
    // System Effects init
    for (int nefx = 0; nefx < NUM_SYS_EFX; ++nefx)
    {
        sysefx[nefx]->defaults();
        for (int npart = 0; npart < NUM_MIDI_PARTS; ++npart)
            setPsysefxvol(npart, nefx, 0);
        for (int nefxto = 0; nefxto < NUM_SYS_EFX; ++nefxto)
            setPsysefxsend(nefx, nefxto, 0);
    }
    microtonal.defaults();
    ShutUp();
}


// Note On Messages (velocity == 0 => NoteOff)
void SynthEngine::NoteOn(unsigned char chan, unsigned char note, unsigned char velocity)
{
    if (!velocity)
        this->NoteOff(chan, note);
    else if (!isMuted())
        for (int npart = 0; npart < NUM_MIDI_PARTS; ++npart)
        {
            if (chan == part[npart]->Prcvchn)
            {
               if (part[npart]->Penabled)
                {
                    actionLock(lock);
                    part[npart]->NoteOn(note, velocity, keyshift);
                    actionLock(unlock);
                }
                else if (VUpeak.values.parts[npart] > (-velocity))
                    VUpeak.values.parts[npart] = -(0.2 + velocity); // ensure fake is always negative
            }
        }
}


// Note Off Messages
void SynthEngine::NoteOff(unsigned char chan, unsigned char note)
{
    for (int npart = 0; npart < NUM_MIDI_PARTS; ++npart)
    {
        if (chan == part[npart]->Prcvchn && part[npart]->Penabled)
        {
            actionLock(lock);
            part[npart]->NoteOff(note);
            actionLock(unlock);
        }
    }
}


// Controllers
void SynthEngine::SetController(unsigned char chan, int type, short int par)
{
    if (type == Runtime.midi_bank_C) {
        SetBank(par); //shouldn't get here. Banks are set directly via SetBank method from MusicIO class
    }
    else
    { // bank change doesn't directly affect parts.
        if (chan < NUM_MIDI_CHANNELS)
        {
            for (int npart = 0; npart < NUM_MIDI_PARTS; ++npart)
            {   // Send the controller to all part assigned to the channel
                if (chan == part[npart]->Prcvchn && part[npart]->Penabled)
                {
                    part[npart]->SetController(type, par);
                    if (type == 7 || type == 10) // currently only volume and pan
                    {
<<<<<<< HEAD
                        if (Runtime.showGui && guiMaster && guiMaster->partui && guiMaster->partui->part)
                        {
                            GuiThreadMsg *msg = new GuiThreadMsg;
                            msg->data = this;
                            msg->type = GuiThreadMsg::UpdatePanelItem;
                            msg->index = npart;
                            Fl::awake((void *)msg);
                        }
=======
                        GuiThreadMsg::sendMessage(this, GuiThreadMsg::UpdatePanelItem, npart);
>>>>>>> 13ca03c1
                    }
                }
            }
        }
        else
        {
            chan &= 0x7f;
            part[chan]->SetController(type, par);
            if (type == 7 || type == 10) // currently only volume and pan
            {
                if (Runtime.showGui && guiMaster && guiMaster->partui && guiMaster->partui->part)
                {
                    GuiThreadMsg *msg = new GuiThreadMsg;
                    msg->data = this;
                    msg->type = GuiThreadMsg::UpdatePanelItem;
                    msg->index = chan;
                    Fl::awake((void *)msg);
                }
            }
            
        }
        if (type == C_allsoundsoff)
        {   // cleanup insertion/system FX
            for (int nefx = 0; nefx < NUM_SYS_EFX; ++nefx)
                sysefx[nefx]->cleanup();
            for (int nefx = 0; nefx < NUM_INS_EFX; ++nefx)
                insefx[nefx]->cleanup();
        }
    }
}


void SynthEngine::SetBankRoot(int rootnum)
{
    if(bank.setCurrentRootID(rootnum))
    {
        Runtime.Log("SynthEngine setBank: Set root " + asString(rootnum) + " " + bank.getRootPath(bank.getCurrentRootID()));
    }
    else
    {
        Runtime.Log("SynthEngine setBank: No match for root ID " + asString(rootnum));
    }
    if (Runtime.showGui)
    {
        guiMaster->updateBankRootDirs();
        guiMaster->bankui->rescan_for_banks(false);
    }


}


void SynthEngine::SetBank(int banknum)
{
    /*  we use either msb or lsb for bank changes
    128 banks is enough for anybody :-)
    this is configurable to suit different hardware synths
    */
    
    //new implementation uses only 1 call :)
    if(bank.setCurrentBankID(banknum, true))
    {
        if(Runtime.showGui && guiMaster && guiMaster->bankui)
        {
            guiMaster->bankui->set_bank_slot();
            guiMaster->bankui->refreshmainwindow();
        }
        Runtime.Log("SynthEngine setBank: Set bank " + asString(banknum) + " " + bank.roots [bank.currentRootID].banks [banknum].dirname);

    }
    else
    {
        Runtime.Log("SynthEngine setBank: No bank " + asString(banknum)+ " in this root");
    }
}


void SynthEngine::SetProgram(unsigned char chan, unsigned char pgm)
{
    bool partOK = false;
    int npart;
    if (bank.getname(pgm) < "!") // can't get a program name less than this
    {
        Runtime.Log("SynthEngine setProgram: No Program " + asString(pgm) + " in this bank");
    }
    else
    {
        if (chan <  NUM_MIDI_CHANNELS) // a normal program change
        {
            for(npart = 0; npart < NUM_MIDI_CHANNELS; ++npart)
                // we don't want upper parts (16 - 63) activiated!
                if(chan == part[npart]->Prcvchn)
                {
                    if (bank.loadfromslot(pgm, part[npart])) // Program indexes start from 0
                    {
                        partOK = true; 
                        if (part[npart]->Penabled == 0 && Runtime.enable_part_on_voice_load != 0)
                            partonoff(npart, 1);
                        if (Runtime.showGui && guiMaster && guiMaster->partui && guiMaster->partui->instrumentlabel && guiMaster->partui->part)
                        {
                            GuiThreadMsg *msg = new GuiThreadMsg;
                            msg->data = this;
                            msg->type = GuiThreadMsg::UpdatePartProgram;
                            msg->index = npart;
                            Fl::awake((void *)msg);
                        }
                    }
                }
        }
        else
        {
            npart = chan & 0x7f;
            if (npart < NUM_MIDI_PARTS)
            {
                partOK = bank.loadfromslot(pgm, part[npart]);
                if (partOK)
                {
                    if (part[npart]->Penabled == 0 && Runtime.enable_part_on_voice_load != 0)
                        partonoff(npart, 1);
                    if (Runtime.showGui && guiMaster && guiMaster->partui && guiMaster->partui->instrumentlabel && guiMaster->partui->part)
                    {
                        GuiThreadMsg::sendMessage(this, GuiThreadMsg::UpdatePartProgram, npart);
                    }
                }
            }
        }
        if (partOK)
        {
            Runtime.Log("SynthEngine setProgram: Loaded " + asString(pgm) + " " + bank.getname(pgm) + " to " + asString(chan & 0x7f));
        }
        else // I think XML traps this. Should it?
            Runtime.Log("SynthEngine setProgram: Invalid program data");
    }
}


// Enable/Disable a part
void SynthEngine::partonoff(int npart, int what)
{
    if (npart >= NUM_MIDI_PARTS)
        return;
    if (what)
    {
        VUpeak.values.parts[npart] = 1e-9f;
        part[npart]->Penabled = 1;
    }
    else
    {   // disabled part
        part[npart]->Penabled = 0;
        part[npart]->cleanup();
        for (int nefx = 0; nefx < NUM_INS_EFX; ++nefx)
            if (Pinsparts[nefx] == npart)
                insefx[nefx]->cleanup();
        VUpeak.values.parts[npart] = -0.2;
    }
}


// Master audio out (the final sound)
void SynthEngine::MasterAudio(float *outl [NUM_MIDI_PARTS], float *outr [NUM_MIDI_PARTS], int to_process)
{    

    p_buffersize = buffersize;
    p_bufferbytes = bufferbytes;
    p_buffersize_f = buffersize_f;

    if(to_process > 0)
    {
        p_buffersize = to_process;
        p_bufferbytes = p_buffersize * sizeof(float);
        p_buffersize_f = p_buffersize;

        if(p_buffersize + processOffset > buffersize)
        {
            p_buffersize = buffersize;
            p_bufferbytes = bufferbytes;
            p_buffersize_f = buffersize_f;
        }
    }

    int npart;
    for (npart = 0; npart < (NUM_MIDI_PARTS + 1); ++npart) // include mains
    {
        memset(outl[npart], 0, p_bufferbytes);
        memset(outr[npart], 0, p_bufferbytes);
    }

    if (!isMuted())
    {

        actionLock(lock);

        // Compute part samples and store them ->partoutl,partoutr
        for (npart = 0; npart < NUM_MIDI_PARTS; ++npart)
            if (part[npart]->Penabled)
                part[npart]->ComputePartSmps();

        // Insertion effects
        int nefx;
        for (nefx = 0; nefx < NUM_INS_EFX; ++nefx)
        {
            if (Pinsparts[nefx] >= 0)
            {
                int efxpart = Pinsparts[nefx];
                if (part[efxpart]->Penabled)
                    insefx[nefx]->out(part[efxpart]->partoutl, part[efxpart]->partoutr);
            }
        }

        // Apply the part volumes and pannings (after insertion effects)
        for (npart = 0; npart < NUM_MIDI_PARTS; ++npart)
        {
            if (!part[npart]->Penabled)
                continue;

            float oldvol_l = part[npart]->oldvolumel;
            float oldvol_r = part[npart]->oldvolumer;
            float newvol_l = part[npart]->pannedVolLeft();
            float newvol_r = part[npart]->pannedVolRight();
            if (aboveAmplitudeThreshold(oldvol_l, newvol_l) || aboveAmplitudeThreshold(oldvol_r, newvol_r))
            {   // the volume or the panning has changed and needs interpolation
                for (int i = 0; i < p_buffersize; ++i)
                {
                    float vol_l = interpolateAmplitude(oldvol_l, newvol_l, i, p_buffersize);
                    float vol_r = interpolateAmplitude(oldvol_r, newvol_r, i, p_buffersize);
                    part[npart]->partoutl[i] *= vol_l;
                    part[npart]->partoutr[i] *= vol_r;
                }
                part[npart]->oldvolumel = newvol_l;
                part[npart]->oldvolumer = newvol_r;
            }
            else
            {
                for (int i = 0; i < p_buffersize; ++i)
                {   // the volume did not change
                    part[npart]->partoutl[i] *= newvol_l;
                    part[npart]->partoutr[i] *= newvol_r;
                }
            }
        }
        // System effects
        for (nefx = 0; nefx < NUM_SYS_EFX; ++nefx)
        {
            if (!sysefx[nefx]->geteffect())
                continue; // is disabled

            // Clean up the samples used by the system effects
            memset(tmpmixl, 0, p_bufferbytes);
            memset(tmpmixr, 0, p_bufferbytes);

            // Mix the channels according to the part settings about System Effect
            for (npart = 0; npart < NUM_MIDI_PARTS; ++npart)
            {
                // skip if part is disabled, doesn't go to main or has no output to effect
                if (part[npart]->Penabled && Psysefxvol[nefx][npart]&& part[npart]->Paudiodest & 1)
                {
                    // the output volume of each part to system effect
                    float vol = sysefxvol[nefx][npart];
                    for (int i = 0; i < p_buffersize; ++i)
                    {
                        tmpmixl[i] += part[npart]->partoutl[i] * vol;
                        tmpmixr[i] += part[npart]->partoutr[i] * vol;
                    }
                }
            }

            // system effect send to next ones
            for (int nefxfrom = 0; nefxfrom < nefx; ++nefxfrom)
            {
                if (Psysefxsend[nefxfrom][nefx])
                {
                    float v = sysefxsend[nefxfrom][nefx];
                    for (int i = 0; i < p_buffersize; ++i)
                    {
                        tmpmixl[i] += sysefx[nefxfrom]->efxoutl[i] * v;
                        tmpmixr[i] += sysefx[nefxfrom]->efxoutr[i] * v;
                    }
                }
            }
            sysefx[nefx]->out(tmpmixl, tmpmixr);

            // Add the System Effect to sound output
            float outvol = sysefx[nefx]->sysefxgetvolume();
            for (int i = 0; i < p_buffersize; ++i)
            {
                outl[NUM_MIDI_PARTS][i] += tmpmixl[i] * outvol;
                outr[NUM_MIDI_PARTS][i] += tmpmixr[i] * outvol;
            }
        }

        for (npart = 0; npart < NUM_MIDI_PARTS; ++npart)
        {
            if (part[npart]->Paudiodest & 2){    // Copy separate parts

                for (int i = 0; i < p_buffersize; ++i)
                {
                    outl[npart][i] = part[npart]->partoutl[i];
                    outr[npart][i] = part[npart]->partoutr[i];
                }
            }
            if (part[npart]->Paudiodest & 1)    // Mix wanted parts to mains
            {
                for (int i = 0; i < p_buffersize; ++i)
                {   // the volume did not change
                    outl[NUM_MIDI_PARTS][i] += part[npart]->partoutl[i];
                    outr[NUM_MIDI_PARTS][i] += part[npart]->partoutr[i];
                }
            }
        }

        // Insertion effects for Master Out
        for (nefx = 0; nefx < NUM_INS_EFX; ++nefx)
        {
            if (Pinsparts[nefx] == -2)
                insefx[nefx]->out(outl[NUM_MIDI_PARTS], outr[NUM_MIDI_PARTS]);
        }

        LFOtime++; // update the LFO's time

        // Master volume, and all output fade
        float fade;
        for (int idx = 0; idx < p_buffersize; ++idx)
        {
            outl[NUM_MIDI_PARTS][idx] *= volume; // apply Master Volume
            outr[NUM_MIDI_PARTS][idx] *= volume;
            if (shutup) // fade-out
            {
                fade = (float) (p_buffersize - idx) / (float) p_buffersize;
                for (npart = 0; npart < (NUM_MIDI_PARTS + 1); ++npart) // include mains
                {
                    outl[npart][idx] *= fade;
                    outr[npart][idx] *= fade;
                }
            }
        }

        actionLock(unlock);

        // Peak calculation for mixed outputs
        VUpeak.values.vuRmsPeakL = 1e-12f;
        VUpeak.values.vuRmsPeakR = 1e-12f;
        float absval;
        for (int idx = 0; idx < p_buffersize; ++idx)
        {
            if ((absval = fabsf(outl[NUM_MIDI_PARTS][idx])) > VUpeak.values.vuOutPeakL)
                VUpeak.values.vuOutPeakL = absval;
            if ((absval = fabsf(outr[NUM_MIDI_PARTS][idx])) > VUpeak.values.vuOutPeakR)
                VUpeak.values.vuOutPeakR = absval;

            // RMS Peak
            VUpeak.values.vuRmsPeakL += outl[NUM_MIDI_PARTS][idx] * outl[NUM_MIDI_PARTS][idx];
            VUpeak.values.vuRmsPeakR += outr[NUM_MIDI_PARTS][idx] * outr[NUM_MIDI_PARTS][idx];
        }

        if (shutup)
            ShutUp();

        // Peak computation for part vu meters
        for (npart = 0; npart < NUM_MIDI_PARTS; ++npart)
        {
            if (part[npart]->Penabled)
            {
                for (int idx = 0; idx < p_buffersize; ++idx)
                {
                    if ((absval = fabsf(part[npart]->partoutl[idx])) > VUpeak.values.parts[npart])
                        VUpeak.values.parts[npart] = absval;
                    if ((absval = fabsf(part[npart]->partoutr[idx])) > VUpeak.values.parts[npart])
                        VUpeak.values.parts[npart] = absval;
                }
            }
        }

        VUpeak.values.p_buffersize = p_buffersize;

        if (jack_ringbuffer_write_space(vuringbuf) >= sizeof(VUtransfer))
        {
            jack_ringbuffer_write(vuringbuf, ( char*)VUpeak.bytes, sizeof(VUtransfer));
            VUpeak.values.vuOutPeakL = 1e-12f;
            VUpeak.values.vuOutPeakR = 1e-12f;
            for (npart = 0; npart < NUM_MIDI_PARTS; ++npart)
            {
                if (part[npart]->Penabled)
                    VUpeak.values.parts[npart] = 1.0e-9;
                else if (VUpeak.values.parts[npart] < -2.2) // fake peak is a negative value
                    VUpeak.values.parts[npart]+= 2;
            }
        }
    }

    processOffset += p_buffersize;
    if(processOffset >= buffersize)
        processOffset = 0;
}


bool SynthEngine::fetchMeterData(VUtransfer *VUdata)
{
    if (jack_ringbuffer_read_space(vuringbuf) >= sizeof(VUtransfer))
    {

        jack_ringbuffer_read(vuringbuf, ( char*)VUdata->bytes, sizeof(VUtransfer));
        VUdata->values.vuRmsPeakL = sqrt(VUdata->values.vuRmsPeakL / VUdata->values.p_buffersize);
        VUdata->values.vuRmsPeakR = sqrt(VUdata->values.vuRmsPeakR / VUdata->values.p_buffersize);
        return true;
    }
    return false;
}

// Parameter control
void SynthEngine::setPvolume(char control_value)
{
    Pvolume = control_value;
    volume  = dB2rap((Pvolume - 96.0f) / 96.0f * 40.0f);
}


void SynthEngine::setPkeyshift(int Pkeyshift_)
{
    Pkeyshift = Pkeyshift_;
    keyshift = Pkeyshift - 64;
}


void SynthEngine::setPsysefxvol(int Ppart, int Pefx, char Pvol)
{
    Psysefxvol[Pefx][Ppart] = Pvol;
    sysefxvol[Pefx][Ppart]  = powf(0.1f, (1.0f - Pvol / 96.0f) * 2.0f);
}


void SynthEngine::setPsysefxsend(int Pefxfrom, int Pefxto, char Pvol)
{
    Psysefxsend[Pefxfrom][Pefxto] = Pvol;
    sysefxsend[Pefxfrom][Pefxto]  = powf(0.1f, (1.0f - Pvol / 96.0f) * 2.0f);
}

void SynthEngine::setPaudiodest(int value)
{
    Paudiodest = value;
}


// Panic! (Clean up all parts and effects)
void SynthEngine::ShutUp(void)
{    
    VUpeak.values.vuOutPeakL = 1e-12f;
    VUpeak.values.vuOutPeakR = 1e-12f;
    for (int npart = 0; npart < NUM_MIDI_PARTS; ++npart)
    {
        part[npart]->cleanup();
        VUpeak.values.parts[npart] = -0.2;
    }
    for (int nefx = 0; nefx < NUM_INS_EFX; ++nefx)
        insefx[nefx]->cleanup();
    for (int nefx = 0; nefx < NUM_SYS_EFX; ++nefx)
        sysefx[nefx]->cleanup();
    shutup = false;
}


bool SynthEngine::actionLock(lockset request)
{
    int chk  = -1;
    switch (request)
    {
        case trylock:
            chk = pthread_mutex_trylock(processLock);
            break;

        case lock:
            chk = pthread_mutex_lock(processLock);
            break;

        case unlock:
            Unmute();
            chk = pthread_mutex_unlock(processLock);
            break;

        case lockmute:
            Mute();
            chk = pthread_mutex_lock(processLock);
            break;

        default:
            break;
    }
    return (chk == 0) ? true : false;
}


void SynthEngine::applyparameters(void)
{
    ShutUp();
    for (int npart = 0; npart < NUM_MIDI_PARTS; ++npart)
        part[npart]->applyparameters();
}


int SynthEngine::loadParameters(string fname)
{
    int result = 0;
    Runtime.SimpleCheck = false;
    actionLock(lockmute);
    defaults(); // clear all parameters
    if(loadXML(fname)) // load the data
    {
        result = 1; // this is messy, but can't trust bool to int conversions
        if (Runtime.SimpleCheck)
            result = 3;
    }
    actionLock(unlock);
    return result;
}


void SynthEngine::add2XML(XMLwrapper *xml)
{
    xml->beginbranch("MASTER");
    actionLock(lockmute);
    xml->addpar("volume", Pvolume);
    xml->addpar("key_shift", Pkeyshift);

    xml->beginbranch("MICROTONAL");
    microtonal.add2XML(xml);
    xml->endbranch();

    for (int npart = 0; npart < NUM_MIDI_PARTS; ++npart)
    {
        xml->beginbranch("PART",npart);
        part[npart]->add2XML(xml);
        xml->endbranch();
    }

    xml->beginbranch("SYSTEM_EFFECTS");
    for (int nefx = 0; nefx < NUM_SYS_EFX; ++nefx)
    {
        xml->beginbranch("SYSTEM_EFFECT", nefx);
        xml->beginbranch("EFFECT");
        sysefx[nefx]->add2XML(xml);
        xml->endbranch();

        for (int pefx = 0; pefx < NUM_MIDI_PARTS; ++pefx)
        {
            xml->beginbranch("VOLUME", pefx);
            xml->addpar("vol", Psysefxvol[nefx][pefx]);
            xml->endbranch();
        }

        for (int tonefx = nefx + 1; tonefx < NUM_SYS_EFX; ++tonefx)
        {
            xml->beginbranch("SENDTO", tonefx);
            xml->addpar("send_vol", Psysefxsend[nefx][tonefx]);
            xml->endbranch();
        }
        xml->endbranch();
    }
    xml->endbranch();

    xml->beginbranch("INSERTION_EFFECTS");
    for (int nefx = 0; nefx < NUM_INS_EFX; ++nefx)
    {
        xml->beginbranch("INSERTION_EFFECT", nefx);
        xml->addpar("part", Pinsparts[nefx]);

        xml->beginbranch("EFFECT");
        insefx[nefx]->add2XML(xml);
        xml->endbranch();
        xml->endbranch();
    }
    xml->endbranch(); // INSERTION_EFFECTS
    actionLock(unlock);
    xml->endbranch(); // MASTER
}


int SynthEngine::getalldata(char **data)
{
    XMLwrapper *xml = new XMLwrapper(this);
    add2XML(xml);
    *data = xml->getXMLdata();
    delete xml;
    return strlen(*data) + 1;
}


void SynthEngine::putalldata(const char *data, int size)
{
    XMLwrapper *xml = new XMLwrapper(this);
    if (!xml->putXMLdata(data))
    {
        Runtime.Log("SynthEngine: putXMLdata failed");
        delete xml;
        return;
    }
    //if (xml->enterbranch("MASTER"))
    //{
        actionLock(lock);
        defaults();
        getfromXML(xml);
        actionLock(unlock);
        xml->exitbranch();
    //}
    //else
        //Runtime.Log("Master putAllData failed to enter MASTER branch");
    delete xml;
}


bool SynthEngine::saveXML(string filename)
{
    XMLwrapper *xml = new XMLwrapper(this);
    add2XML(xml);
    bool result = xml->saveXMLfile(filename);
    delete xml;
    return result;
}


bool SynthEngine::loadXML(string filename)
{
    XMLwrapper *xml = new XMLwrapper(this);
    if (NULL == xml)
    {
        Runtime.Log("Failed to init xml tree");
        return false;
    }
    if (!xml->loadXMLfile(filename))
    {
        delete xml;
        return false;
    }
    defaults();
    bool isok = getfromXML(xml);
    delete xml;
    return isok;
}


bool SynthEngine::getfromXML(XMLwrapper *xml)
{
    if (!xml->enterbranch("MASTER"))
    {
        Runtime.Log("SynthEngine getfromXML, no MASTER branch");
        return false;
    }
    setPvolume(xml->getpar127("volume", Pvolume));
    setPkeyshift(xml->getpar127("key_shift", Pkeyshift));

    part[0]->Penabled = 0;
    for (int npart = 0; npart < NUM_MIDI_PARTS; ++npart)
    {
        if (!xml->enterbranch("PART", npart))
            continue;
        part[npart]->getfromXML(xml);
        xml->exitbranch();
    }

    if (xml->enterbranch("MICROTONAL"))
    {
        microtonal.getfromXML(xml);
        xml->exitbranch();
    }

    sysefx[0]->changeeffect(0);
    if (xml->enterbranch("SYSTEM_EFFECTS"))
    {
        for (int nefx = 0; nefx < NUM_SYS_EFX; ++nefx)
        {
            if (!xml->enterbranch("SYSTEM_EFFECT", nefx))
                continue;
            if (xml->enterbranch("EFFECT"))
            {
                sysefx[nefx]->getfromXML(xml);
                xml->exitbranch();
            }

            for (int partefx = 0; partefx < NUM_MIDI_PARTS; ++partefx)
            {
                if (!xml->enterbranch("VOLUME", partefx))
                    continue;
                setPsysefxvol(partefx, nefx,xml->getpar127("vol", Psysefxvol[partefx][nefx]));
                xml->exitbranch();
            }

            for (int tonefx = nefx + 1; tonefx < NUM_SYS_EFX; ++tonefx)
            {
                if (!xml->enterbranch("SENDTO", tonefx))
                    continue;
                setPsysefxsend(nefx, tonefx, xml->getpar127("send_vol", Psysefxsend[nefx][tonefx]));
                xml->exitbranch();
            }
            xml->exitbranch();
        }
        xml->exitbranch();
    }

    if (xml->enterbranch("INSERTION_EFFECTS"))
    {
        for (int nefx = 0; nefx < NUM_INS_EFX; ++nefx)
        {
            if (!xml->enterbranch("INSERTION_EFFECT", nefx))
                continue;
            Pinsparts[nefx] = xml->getpar("part", Pinsparts[nefx], -2, NUM_MIDI_PARTS);
            if (xml->enterbranch("EFFECT"))
            {
                insefx[nefx]->getfromXML(xml);
                xml->exitbranch();
            }
            xml->exitbranch();
        }
        xml->exitbranch();
    }
    xml->exitbranch(); // MASTER
    return true;
}


float SynthHelper::getDetune(unsigned char type, unsigned short int coarsedetune,
                             unsigned short int finedetune) const
{
    float det = 0.0f;
    float octdet = 0.0f;
    float cdet = 0.0f;
    float findet = 0.0f;

    int octave = coarsedetune / 1024; // get Octave
    if (octave >= 8)
        octave -= 16;
    octdet = octave * 1200.0f;

    int cdetune = coarsedetune % 1024; // coarse and fine detune
    if (cdetune > 512)
        cdetune -= 1024;
    int fdetune = finedetune - 8192;

    switch (type)
    {
        // case 1 is used for the default (see below)
        case 2:
            cdet = fabs(cdetune * 10.0f);
            findet = fabs(fdetune / 8192.0f) * 10.0f;
            break;
        case 3:
            cdet = fabsf(cdetune * 100.0f);
            findet = powf(10.0f, fabs(fdetune / 8192.0f) * 3.0f) / 10.0f - 0.1f;
            break;
        case 4:
            cdet = fabs(cdetune * 701.95500087f); // perfect fifth
            findet = (powf(2.0f, fabs(fdetune / 8192.0f) * 12.0f) - 1.0f) / 4095.0f * 1200.0f;
            break;
            // case ...: need to update N_DETUNE_TYPES, if you'll add more
        default:
            cdet = fabs(cdetune * 50.0f);
            findet = fabs(fdetune / 8192.0f) * 35.0f; // almost like "Paul's Sound Designer 2"
            break;
    }
    if (finedetune < 8192)
        findet = -findet;
    if (cdetune < 0)
        cdet = -cdet;
    det = octdet + cdet + findet;
    return det;
}

MasterUI *SynthEngine::getGuiMaster(bool createGui)
{
    if(guiMaster == NULL && createGui)
    {
        guiMaster = new MasterUI(this);
    }
    return guiMaster;
}

void SynthEngine::guiClosed(bool stopSynth)
{
    if(stopSynth && !isLV2Plugin)
        Runtime.runSynth = false;    
    if(guiClosedCallback != NULL)
        guiClosedCallback(guiCallbackArg);
}

void SynthEngine::closeGui()
{
    if(guiMaster != NULL)
    {
        delete guiMaster;
        guiMaster = NULL;
        Runtime.showGui = false;
    }
}

std::string SynthEngine::makeUniqueName(const char *name)
{
    char strUniquePostfix [1024];
    std::string newUniqueName = name;
    memset(strUniquePostfix, 0, sizeof(strUniquePostfix));
    if(uniqueId > 0)
    {
        snprintf(strUniquePostfix, sizeof(strUniquePostfix), "-%d", uniqueId);
    }

    newUniqueName += strUniquePostfix;
    return newUniqueName;
}

void SynthEngine::setWindowTitle(string _windowTitle)
{
    if(!_windowTitle.empty())
    {
        windowTitle = _windowTitle;
    }
}
<|MERGE_RESOLUTION|>--- conflicted
+++ resolved
@@ -389,44 +389,30 @@
     }
     else
     { // bank change doesn't directly affect parts.
+        int npart;
         if (chan < NUM_MIDI_CHANNELS)
         {
-            for (int npart = 0; npart < NUM_MIDI_PARTS; ++npart)
+            for (npart = 0; npart < NUM_MIDI_PARTS; ++npart)
             {   // Send the controller to all part assigned to the channel
                 if (chan == part[npart]->Prcvchn && part[npart]->Penabled)
                 {
                     part[npart]->SetController(type, par);
                     if (type == 7 || type == 10) // currently only volume and pan
                     {
-<<<<<<< HEAD
-                        if (Runtime.showGui && guiMaster && guiMaster->partui && guiMaster->partui->part)
-                        {
-                            GuiThreadMsg *msg = new GuiThreadMsg;
-                            msg->data = this;
-                            msg->type = GuiThreadMsg::UpdatePanelItem;
-                            msg->index = npart;
-                            Fl::awake((void *)msg);
-                        }
-=======
                         GuiThreadMsg::sendMessage(this, GuiThreadMsg::UpdatePanelItem, npart);
->>>>>>> 13ca03c1
                     }
                 }
             }
         }
         else
         {
-            chan &= 0x7f;
-            part[chan]->SetController(type, par);
+            npart = chan & 0x7f;
+            part[npart]->SetController(type, par);
             if (type == 7 || type == 10) // currently only volume and pan
             {
                 if (Runtime.showGui && guiMaster && guiMaster->partui && guiMaster->partui->part)
                 {
-                    GuiThreadMsg *msg = new GuiThreadMsg;
-                    msg->data = this;
-                    msg->type = GuiThreadMsg::UpdatePanelItem;
-                    msg->index = chan;
-                    Fl::awake((void *)msg);
+                    GuiThreadMsg::sendMessage(this, GuiThreadMsg::UpdatePanelItem, npart);
                 }
             }
             
@@ -510,11 +496,7 @@
                             partonoff(npart, 1);
                         if (Runtime.showGui && guiMaster && guiMaster->partui && guiMaster->partui->instrumentlabel && guiMaster->partui->part)
                         {
-                            GuiThreadMsg *msg = new GuiThreadMsg;
-                            msg->data = this;
-                            msg->type = GuiThreadMsg::UpdatePartProgram;
-                            msg->index = npart;
-                            Fl::awake((void *)msg);
+                            GuiThreadMsg::sendMessage(this, GuiThreadMsg::UpdatePartProgram, npart);
                         }
                     }
                 }
