/*
    SynthEngine.cpp

    Original ZynAddSubFX author Nasca Octavian Paul
    Copyright (C) 2002-2005 Nasca Octavian Paul
    Copyright 2009-2011, Alan Calvert
    Copyright 2009, James Morris
    Copyright 2014, Will Godfrey & others

    This file is part of yoshimi, which is free software: you can redistribute
    it and/or modify it under the terms of the GNU Library General Public
    License as published by the Free Software Foundation; either version 2 of
    the License, or (at your option) any later version.

    yoshimi is distributed in the hope that it will be useful, but WITHOUT ANY
    WARRANTY; without even the implied warranty of MERCHANTABILITY or FITNESS
    FOR A PARTICULAR PURPOSE.   See the GNU General Public License (version 2 or
    later) for more details.

    You should have received a copy of the GNU General Public License along with
    yoshimi; if not, write to the Free Software Foundation, Inc., 51 Franklin
    Street, Fifth Floor, Boston, MA  02110-1301, USA.

    This file is derivative of original ZynAddSubFX code, last modified January 2015
*/

#include<stdio.h>
#include <sys/time.h>
#include <set>

using namespace std;

#include "MasterUI.h"
#include "Misc/SynthEngine.h"
#include "Misc/Config.h"

#include <iostream>


static unsigned int getRemoveSynthId(bool remove = false, unsigned int idx = 0)
{
    static set<unsigned int> idMap;
    if(remove)
    {
        if(idMap.count(idx) > 0)
        {
            idMap.erase(idx);
        }
        return 0;
    }
    else if(idx > 0)
    {
        if(idMap.count(idx) == 0)
        {
            idMap.insert(idx);
            return idx;
        }
    }
    set<unsigned int>::const_iterator itEnd = idMap.end();
    set<unsigned int>::const_iterator it;
    unsigned int nextId = 0;
    for(it = idMap.begin(); it != itEnd && nextId == *it; ++it, ++nextId)
    {}
    idMap.insert(nextId);
    return nextId;
}

SynthEngine::SynthEngine(int argc, char **argv, bool _isLV2Plugin, unsigned int forceId) :
    uniqueId(getRemoveSynthId(false, forceId)),
    isLV2Plugin(_isLV2Plugin),
    bank(this),
    Runtime(this, argc, argv),
    presetsstore(this),
    shutup(false),
    samplerate(48000),
    samplerate_f(samplerate),
    halfsamplerate_f(samplerate / 2),
    buffersize(256),
    buffersize_f(buffersize),
    oscilsize(1024),
    oscilsize_f(oscilsize),
    halfoscilsize(oscilsize / 2),
    halfoscilsize_f(halfoscilsize),
    processOffset(0),
    p_buffersize(0),
    p_bufferbytes(0),
    p_buffersize_f(0),
    ctl(NULL),
    microtonal(this),    
    fft(NULL),    
    muted(0xFF),
    tmpmixl(NULL),
    tmpmixr(NULL),
    processLock(NULL),
    vuringbuf(NULL),
    stateXMLtree(NULL),
    guiMaster(NULL),
    guiClosedCallback(NULL),
    guiCallbackArg(NULL),
    LFOtime(0),
    windowTitle("Yoshimi" + asString(uniqueId))
{    
    if(bank.roots.empty())
    {
        bank.addDefaultRootDirs();
    }
    memset(&random_state, 0, sizeof(random_state));

    ctl = new Controller(this);
    for (int npart = 0; npart < NUM_MIDI_PARTS; ++npart)
        part[npart] = NULL;
    for (int nefx = 0; nefx < NUM_INS_EFX; ++nefx)
        insefx[nefx] = NULL;
    for (int nefx = 0; nefx < NUM_SYS_EFX; ++nefx)
        sysefx[nefx] = NULL;
    shutup = false;
}


SynthEngine::~SynthEngine()
{
    closeGui();
    if (vuringbuf)
        jack_ringbuffer_free(vuringbuf);
    
    for (int npart = 0; npart < NUM_MIDI_PARTS; ++npart)
        if (part[npart])
            delete part[npart];

    for (int nefx = 0; nefx < NUM_INS_EFX; ++nefx)
        if (insefx[nefx])
            delete insefx[nefx];
    for (int nefx = 0; nefx < NUM_SYS_EFX; ++nefx)
        if (sysefx[nefx])
            delete sysefx[nefx];

    if (tmpmixl)
        fftwf_free(tmpmixl);
    if (tmpmixr)
        fftwf_free(tmpmixr);
    if (fft)
        delete fft;
    pthread_mutex_destroy(&processMutex);
    if (ctl)
        delete ctl;
    getRemoveSynthId(true, uniqueId);
}


bool SynthEngine::Init(unsigned int audiosrate, int audiobufsize)
{
    samplerate_f = samplerate = audiosrate;
    halfsamplerate_f = samplerate / 2;
    buffersize_f = buffersize = audiobufsize;
    bufferbytes = buffersize * sizeof(float);
    oscilsize_f = oscilsize = Runtime.Oscilsize;
    halfoscilsize_f = halfoscilsize = oscilsize / 2;

    if (!pthread_mutex_init(&processMutex, NULL))
        processLock = &processMutex;
    else
    {
        Runtime.Log("SynthEngine actionLock init fails :-(");
        processLock = NULL;
        goto bail_out;
    }


    memset(random_state, 0, sizeof(random_state));
    memset(&random_buf, 0, sizeof(random_buf));

    if (initstate_r(samplerate + buffersize + oscilsize, random_state,
                    sizeof(random_state), &random_buf))
        Runtime.Log("SynthEngine Init failed on general randomness");

    if (oscilsize < (buffersize / 2))
    {
        Runtime.Log("Enforcing oscilsize to half buffersize, "
                    + asString(oscilsize) + " -> " + asString(buffersize / 2));
        oscilsize = buffersize / 2;
    }

    if (!(fft = new FFTwrapper(oscilsize)))
    {
        Runtime.Log("SynthEngine failed to allocate fft");
        goto bail_out;
    }

    if (!(vuringbuf = jack_ringbuffer_create(sizeof(VUtransfer))))
    {
        Runtime.Log("SynthEngine failed to create vu ringbuffer");
        goto bail_out;
    }

     tmpmixl = (float*)fftwf_malloc(bufferbytes);
     tmpmixr = (float*)fftwf_malloc(bufferbytes);
    if (!tmpmixl || !tmpmixr)
    {
        Runtime.Log("SynthEngine tmpmix allocations failed");
        goto bail_out;
    }

    for (int npart = 0; npart < NUM_MIDI_PARTS; ++npart)
    {
        part[npart] = new Part(&microtonal, fft, this);
        if (!part[npart])
        {
            Runtime.Log("Failed to allocate new Part");
            goto bail_out;
        }
        VUpeak.values.parts[npart] = -0.2;
    }

    // Insertion Effects init
    for (int nefx = 0; nefx < NUM_INS_EFX; ++nefx)
    {
        if (!(insefx[nefx] = new EffectMgr(1, this)))
        {
            Runtime.Log("Failed to allocate new Insertion EffectMgr");
            goto bail_out;
        }
    }

    // System Effects init
    for (int nefx = 0; nefx < NUM_SYS_EFX; ++nefx)
    {
        if (!(sysefx[nefx] = new EffectMgr(0, this)))
        {
            Runtime.Log("Failed to allocate new System Effects EffectMgr");
            goto bail_out;
        }
    }
    defaults();
    if (Runtime.restoreJackSession)
    {
        if (!Runtime.restoreJsession())
        {
            Runtime.Log("Restore jack session failed");
            goto bail_out;
        }
    }
    else if (Runtime.restoreState)
    {
        if (!Runtime.stateRestore())
         {
             Runtime.Log("Restore state failed");
             goto bail_out;
         }
    }
    else
    {
        if (Runtime.paramsLoad.size()) // these are not fatal if failed
        {
            if (loadXML(Runtime.paramsLoad))
            {
                applyparameters();
                Runtime.paramsLoad = Runtime.addParamHistory(Runtime.paramsLoad);
                Runtime.Log("Loaded " + Runtime.paramsLoad + " parameters");
            }
            else
            {
                Runtime.Log("Failed to load parameters " + Runtime.paramsLoad);
                Runtime.paramsLoad = "";
            }
        }
        else if (Runtime.instrumentLoad.size())
        {
            int loadtopart = 0;
            if (part[loadtopart]->loadXMLinstrument(Runtime.instrumentLoad))
                Runtime.Log("Instrument file " + Runtime.instrumentLoad + " loaded");
            else
            {
                Runtime.Log("Failed to load instrument file " + Runtime.instrumentLoad);
                Runtime.instrumentLoad = "";
            }
        }
    }
    return true;

bail_out:
    if (fft)
        delete fft;
    fft = NULL;
    
    if (vuringbuf)
        jack_ringbuffer_free(vuringbuf);
    vuringbuf = NULL;

    if (tmpmixl)
        fftwf_free(tmpmixl);
    tmpmixl = NULL;
    if (tmpmixr)
        fftwf_free(tmpmixr);
    tmpmixr = NULL;
    for (int npart = 0; npart < NUM_MIDI_PARTS; ++npart)
    {
        if (part[npart])
            delete part[npart];
        part[npart] = NULL;
    }
    for (int nefx = 0; nefx < NUM_INS_EFX; ++nefx)
    {
        if (insefx[nefx])
            delete insefx[nefx];
        insefx[nefx] = NULL;
    }
    for (int nefx = 0; nefx < NUM_SYS_EFX; ++nefx)
    {
        if (sysefx[nefx])
            delete sysefx[nefx];
        sysefx[nefx] = NULL;
    }
    return false;
}


void SynthEngine::defaults(void)
{
    setPvolume(90);
    setPkeyshift(64);
    for (int npart = 0; npart < NUM_MIDI_PARTS; ++npart)
    {
        part[npart]->defaults();
        part[npart]->Prcvchn = npart % NUM_MIDI_CHANNELS;
    }
    partonoff(0, 1); // enable the first part
    for (int nefx = 0; nefx < NUM_INS_EFX; ++nefx)
    {
        insefx[nefx]->defaults();
        Pinsparts[nefx] = -1;
    }
    // System Effects init
    for (int nefx = 0; nefx < NUM_SYS_EFX; ++nefx)
    {
        sysefx[nefx]->defaults();
        for (int npart = 0; npart < NUM_MIDI_PARTS; ++npart)
            setPsysefxvol(npart, nefx, 0);
        for (int nefxto = 0; nefxto < NUM_SYS_EFX; ++nefxto)
            setPsysefxsend(nefx, nefxto, 0);
    }
    microtonal.defaults();
    ShutUp();
}


// Note On Messages (velocity == 0 => NoteOff)
void SynthEngine::NoteOn(unsigned char chan, unsigned char note, unsigned char velocity)
{
    if (!velocity)
        this->NoteOff(chan, note);
    else if (!isMuted())
        for (int npart = 0; npart < NUM_MIDI_PARTS; ++npart)
        {
            if (chan == part[npart]->Prcvchn)
            {
               if (part[npart]->Penabled)
                {
                    actionLock(lock);
                    part[npart]->NoteOn(note, velocity, keyshift);
                    actionLock(unlock);
                }
                else if (VUpeak.values.parts[npart] > (-velocity))
                    VUpeak.values.parts[npart] = -(0.2 + velocity); // ensure fake is always negative
            }
        }
}


// Note Off Messages
void SynthEngine::NoteOff(unsigned char chan, unsigned char note)
{
    for (int npart = 0; npart < NUM_MIDI_PARTS; ++npart)
    {
        if (chan == part[npart]->Prcvchn && part[npart]->Penabled)
        {
            actionLock(lock);
            part[npart]->NoteOff(note);
            actionLock(unlock);
        }
    }
}


// Controllers
void SynthEngine::SetController(unsigned char chan, int type, short int par)
{
    if (type == Runtime.midi_bank_C) {
        SetBank(par); //shouldn't get here. Banks are set directly via SetBank method from MusicIO class
    }
    else
    { // bank change doesn't directly affect parts.
<<<<<<< HEAD
        if (chan < NUM_MIDI_CHANNELS)
        {
            for (int npart = 0; npart < NUM_MIDI_PARTS; ++npart)
            {   // Send the controller to all part assigned to the channel
                if (chan == part[npart]->Prcvchn && part[npart]->Penabled)
                    part[npart]->SetController(type, par);
            }
        }
        else
        {
            chan &= 0x7f;
            part[chan]->SetController(type, par);
=======
        for (int npart = 0; npart < NUM_MIDI_PARTS; ++npart)
        {   // Send the controller to all part assigned to the channel
            if (chan == part[npart]->Prcvchn && part[npart]->Penabled)
            {
                part[npart]->SetController(type, par);
                if (type == 7 || type == 10) // currently only volume and pan
                {
                    if (Runtime.showGui && guiMaster && guiMaster->partui && guiMaster->partui->part)
                    {
                        GuiThreadMsg *msg = new GuiThreadMsg;
                        msg->data = this;
                        msg->type = GuiThreadMsg::UpdatePanelItem;
                        msg->index = npart;
                        Fl::awake((void *)msg);
                    }
                }
            } 
>>>>>>> d043fa89
        }
        if (type == C_allsoundsoff)
        {   // cleanup insertion/system FX
            for (int nefx = 0; nefx < NUM_SYS_EFX; ++nefx)
                sysefx[nefx]->cleanup();
            for (int nefx = 0; nefx < NUM_INS_EFX; ++nefx)
                insefx[nefx]->cleanup();
        }
    }
}


void SynthEngine::SetBankRoot(int rootnum)
{
    if(bank.setCurrentRootID(rootnum))
    {
        Runtime.Log("SynthEngine setBank: Set root " + asString(rootnum) + " " + bank.getRootPath(bank.getCurrentRootID()));
    }
    else
    {
        Runtime.Log("SynthEngine setBank: No match for root ID " + asString(rootnum));
    }
    if (Runtime.showGui)
    {
        guiMaster->updateBankRootDirs();
        guiMaster->bankui->rescan_for_banks(false);
    }


}


void SynthEngine::SetBank(int banknum)
{
    /*  we use either msb or lsb for bank changes
    128 banks is enough for anybody :-)
    this is configurable to suit different hardware synths
    */
    
    //new implementation uses only 1 call :)
    if(bank.setCurrentBankID(banknum, true))
    {
        if(Runtime.showGui && guiMaster && guiMaster->bankui)
        {
            guiMaster->bankui->set_bank_slot();
            guiMaster->bankui->refreshmainwindow();
        }
        Runtime.Log("SynthEngine setBank: Set bank " + asString(banknum) + " " + bank.roots [bank.currentRootID].banks [banknum].dirname);

    }
    else
    {
        Runtime.Log("SynthEngine setBank: No bank " + asString(banknum)+ " in this root");
    }
}


void SynthEngine::SetProgram(unsigned char chan, unsigned char pgm)
{
    bool partOK = false;
    int npart;
    if (bank.getname(pgm) < "!") // can't get a program name less than this
    {
        Runtime.Log("SynthEngine setProgram: No Program " + asString(pgm) + " in this bank");
    }
    else
    {
<<<<<<< HEAD
        if (chan <  NUM_MIDI_CHANNELS) // a normal program change
        {
            for(npart = 0; npart < NUM_MIDI_CHANNELS; ++npart)
                // we don't want upper parts (16 - 63) activiated!
                if(chan == part[npart]->Prcvchn)
                {
                    if (bank.loadfromslot(pgm, part[npart])) // Program indexes start from 0
                    {
                        partOK = true; 
                        if (part[npart]->Penabled == 0 && Runtime.enable_part_on_voice_load != 0)
                            partonoff(npart, 1);
                        if (Runtime.showGui && guiMaster && guiMaster->partui && guiMaster->partui->instrumentlabel && guiMaster->partui->part)
                        {
                            guiMaster->partui->instrumentlabel->copy_label(guiMaster->partui->part->Pname.c_str());
                            guiMaster->panellistitem[npart]->refresh();
                        }
                    }
                }
        }
        else
        {
            npart = chan & 0x7f;
            if (npart < NUM_MIDI_PARTS)
=======
        for(int npart = 0; npart < NUM_MIDI_CHANNELS; ++npart)
            if(chan == part[npart]->Prcvchn)
>>>>>>> d043fa89
            {
                partOK = bank.loadfromslot(pgm, part[npart]);
                if (partOK)
                {
                    if (part[npart]->Penabled == 0 && Runtime.enable_part_on_voice_load != 0)
                        partonoff(npart, 1);
                    if (Runtime.showGui && guiMaster && guiMaster->partui && guiMaster->partui->instrumentlabel && guiMaster->partui->part)
                    {
                        GuiThreadMsg *msg = new GuiThreadMsg;
                        msg->data = this;
                        msg->type = GuiThreadMsg::UpdatePartProgram;
                        msg->index = npart;
                        Fl::awake((void *)msg);
                    }
                }
            }
        }
        if (partOK)
        {
            Runtime.Log("SynthEngine setProgram: Loaded " + asString(pgm) + " " + bank.getname(pgm) + " to " + asString(chan & 0x7f));
        }
        else // I think XML traps this. Should it?
            Runtime.Log("SynthEngine setProgram: Invalid program data");
    }
}


// Enable/Disable a part
void SynthEngine::partonoff(int npart, int what)
{
    if (npart >= NUM_MIDI_PARTS)
        return;
    if (what)
    {
        VUpeak.values.parts[npart] = 1e-9f;
        part[npart]->Penabled = 1;
    }
    else
    {   // disabled part
        part[npart]->Penabled = 0;
        part[npart]->cleanup();
        for (int nefx = 0; nefx < NUM_INS_EFX; ++nefx)
            if (Pinsparts[nefx] == npart)
                insefx[nefx]->cleanup();
        VUpeak.values.parts[npart] = -0.2;
    }
}


// Master audio out (the final sound)
void SynthEngine::MasterAudio(float *outl [NUM_MIDI_PARTS], float *outr [NUM_MIDI_PARTS], int to_process)
{    

    p_buffersize = buffersize;
    p_bufferbytes = bufferbytes;
    p_buffersize_f = buffersize_f;

    if(to_process > 0)
    {
        p_buffersize = to_process;
        p_bufferbytes = p_buffersize * sizeof(float);
        p_buffersize_f = p_buffersize;

        if(p_buffersize + processOffset > buffersize)
        {
            p_buffersize = buffersize;
            p_bufferbytes = bufferbytes;
            p_buffersize_f = buffersize_f;
        }
    }

    int npart;
    for (npart = 0; npart < (NUM_MIDI_PARTS + 1); ++npart) // include mains
    {
        memset(outl[npart], 0, p_bufferbytes);
        memset(outr[npart], 0, p_bufferbytes);
    }

    if (!isMuted())
    {

        actionLock(lock);

        // Compute part samples and store them ->partoutl,partoutr
        for (npart = 0; npart < NUM_MIDI_PARTS; ++npart)
            if (part[npart]->Penabled)
                part[npart]->ComputePartSmps();

        // Insertion effects
        int nefx;
        for (nefx = 0; nefx < NUM_INS_EFX; ++nefx)
        {
            if (Pinsparts[nefx] >= 0)
            {
                int efxpart = Pinsparts[nefx];
                if (part[efxpart]->Penabled)
                    insefx[nefx]->out(part[efxpart]->partoutl, part[efxpart]->partoutr);
            }
        }

        // Apply the part volumes and pannings (after insertion effects)
        for (npart = 0; npart < NUM_MIDI_PARTS; ++npart)
        {
            if (!part[npart]->Penabled)
                continue;

            float oldvol_l = part[npart]->oldvolumel;
            float oldvol_r = part[npart]->oldvolumer;
            float newvol_l = part[npart]->pannedVolLeft();
            float newvol_r = part[npart]->pannedVolRight();
            if (aboveAmplitudeThreshold(oldvol_l, newvol_l) || aboveAmplitudeThreshold(oldvol_r, newvol_r))
            {   // the volume or the panning has changed and needs interpolation
                for (int i = 0; i < p_buffersize; ++i)
                {
                    float vol_l = interpolateAmplitude(oldvol_l, newvol_l, i, p_buffersize);
                    float vol_r = interpolateAmplitude(oldvol_r, newvol_r, i, p_buffersize);
                    part[npart]->partoutl[i] *= vol_l;
                    part[npart]->partoutr[i] *= vol_r;
                }
                part[npart]->oldvolumel = newvol_l;
                part[npart]->oldvolumer = newvol_r;
            }
            else
            {
                for (int i = 0; i < p_buffersize; ++i)
                {   // the volume did not change
                    part[npart]->partoutl[i] *= newvol_l;
                    part[npart]->partoutr[i] *= newvol_r;
                }
            }
        }
        // System effects
        for (nefx = 0; nefx < NUM_SYS_EFX; ++nefx)
        {
            if (!sysefx[nefx]->geteffect())
                continue; // is disabled

            // Clean up the samples used by the system effects
            memset(tmpmixl, 0, p_bufferbytes);
            memset(tmpmixr, 0, p_bufferbytes);

            // Mix the channels according to the part settings about System Effect
            for (npart = 0; npart < NUM_MIDI_PARTS; ++npart)
            {
                // skip if part is disabled, doesn't go to main or has no output to effect
                if (part[npart]->Penabled && Psysefxvol[nefx][npart]&& part[npart]->Paudiodest & 1)
                {
                    // the output volume of each part to system effect
                    float vol = sysefxvol[nefx][npart];
                    for (int i = 0; i < p_buffersize; ++i)
                    {
                        tmpmixl[i] += part[npart]->partoutl[i] * vol;
                        tmpmixr[i] += part[npart]->partoutr[i] * vol;
                    }
                }
            }

            // system effect send to next ones
            for (int nefxfrom = 0; nefxfrom < nefx; ++nefxfrom)
            {
                if (Psysefxsend[nefxfrom][nefx])
                {
                    float v = sysefxsend[nefxfrom][nefx];
                    for (int i = 0; i < p_buffersize; ++i)
                    {
                        tmpmixl[i] += sysefx[nefxfrom]->efxoutl[i] * v;
                        tmpmixr[i] += sysefx[nefxfrom]->efxoutr[i] * v;
                    }
                }
            }
            sysefx[nefx]->out(tmpmixl, tmpmixr);

            // Add the System Effect to sound output
            float outvol = sysefx[nefx]->sysefxgetvolume();
            for (int i = 0; i < p_buffersize; ++i)
            {
                outl[NUM_MIDI_PARTS][i] += tmpmixl[i] * outvol;
                outr[NUM_MIDI_PARTS][i] += tmpmixr[i] * outvol;
            }
        }

        for (npart = 0; npart < NUM_MIDI_PARTS; ++npart)
        {
            if (part[npart]->Paudiodest & 2){    // Copy separate parts

                for (int i = 0; i < p_buffersize; ++i)
                {
                    outl[npart][i] = part[npart]->partoutl[i];
                    outr[npart][i] = part[npart]->partoutr[i];
                }
            }
            if (part[npart]->Paudiodest & 1)    // Mix wanted parts to mains
            {
                for (int i = 0; i < p_buffersize; ++i)
                {   // the volume did not change
                    outl[NUM_MIDI_PARTS][i] += part[npart]->partoutl[i];
                    outr[NUM_MIDI_PARTS][i] += part[npart]->partoutr[i];
                }
            }
        }

        // Insertion effects for Master Out
        for (nefx = 0; nefx < NUM_INS_EFX; ++nefx)
        {
            if (Pinsparts[nefx] == -2)
                insefx[nefx]->out(outl[NUM_MIDI_PARTS], outr[NUM_MIDI_PARTS]);
        }

        LFOtime++; // update the LFO's time

        // Master volume, and all output fade
        float fade;
        for (int idx = 0; idx < p_buffersize; ++idx)
        {
            outl[NUM_MIDI_PARTS][idx] *= volume; // apply Master Volume
            outr[NUM_MIDI_PARTS][idx] *= volume;
            if (shutup) // fade-out
            {
                fade = (float) (p_buffersize - idx) / (float) p_buffersize;
                for (npart = 0; npart < (NUM_MIDI_PARTS + 1); ++npart) // include mains
                {
                    outl[npart][idx] *= fade;
                    outr[npart][idx] *= fade;
                }
            }
        }

        actionLock(unlock);

        // Peak calculation for mixed outputs
        VUpeak.values.vuRmsPeakL = 1e-12f;
        VUpeak.values.vuRmsPeakR = 1e-12f;
        float absval;
        for (int idx = 0; idx < p_buffersize; ++idx)
        {
            if ((absval = fabsf(outl[NUM_MIDI_PARTS][idx])) > VUpeak.values.vuOutPeakL)
                VUpeak.values.vuOutPeakL = absval;
            if ((absval = fabsf(outr[NUM_MIDI_PARTS][idx])) > VUpeak.values.vuOutPeakR)
                VUpeak.values.vuOutPeakR = absval;

            // RMS Peak
            VUpeak.values.vuRmsPeakL += outl[NUM_MIDI_PARTS][idx] * outl[NUM_MIDI_PARTS][idx];
            VUpeak.values.vuRmsPeakR += outr[NUM_MIDI_PARTS][idx] * outr[NUM_MIDI_PARTS][idx];
        }

        if (shutup)
            ShutUp();

        // Peak computation for part vu meters
        for (npart = 0; npart < NUM_MIDI_PARTS; ++npart)
        {
            if (part[npart]->Penabled)
            {
                for (int idx = 0; idx < p_buffersize; ++idx)
                {
                    if ((absval = fabsf(part[npart]->partoutl[idx])) > VUpeak.values.parts[npart])
                        VUpeak.values.parts[npart] = absval;
                    if ((absval = fabsf(part[npart]->partoutr[idx])) > VUpeak.values.parts[npart])
                        VUpeak.values.parts[npart] = absval;
                }
            }
        }

        VUpeak.values.p_buffersize = p_buffersize;

        if (jack_ringbuffer_write_space(vuringbuf) >= sizeof(VUtransfer))
        {
            jack_ringbuffer_write(vuringbuf, ( char*)VUpeak.bytes, sizeof(VUtransfer));
            VUpeak.values.vuOutPeakL = 1e-12f;
            VUpeak.values.vuOutPeakR = 1e-12f;
            for (npart = 0; npart < NUM_MIDI_PARTS; ++npart)
            {
                if (part[npart]->Penabled)
                    VUpeak.values.parts[npart] = 1.0e-9;
                else if (VUpeak.values.parts[npart] < -2.2) // fake peak is a negative value
                    VUpeak.values.parts[npart]+= 2;
            }
        }
    }

    processOffset += p_buffersize;
    if(processOffset >= buffersize)
        processOffset = 0;
}


bool SynthEngine::fetchMeterData(VUtransfer *VUdata)
{
    if (jack_ringbuffer_read_space(vuringbuf) >= sizeof(VUtransfer))
    {

        jack_ringbuffer_read(vuringbuf, ( char*)VUdata->bytes, sizeof(VUtransfer));
        VUdata->values.vuRmsPeakL = sqrt(VUdata->values.vuRmsPeakL / VUdata->values.p_buffersize);
        VUdata->values.vuRmsPeakR = sqrt(VUdata->values.vuRmsPeakR / VUdata->values.p_buffersize);
        return true;
    }
    return false;
}

// Parameter control
void SynthEngine::setPvolume(char control_value)
{
    Pvolume = control_value;
    volume  = dB2rap((Pvolume - 96.0f) / 96.0f * 40.0f);
}


void SynthEngine::setPkeyshift(int Pkeyshift_)
{
    Pkeyshift = Pkeyshift_;
    keyshift = Pkeyshift - 64;
}


void SynthEngine::setPsysefxvol(int Ppart, int Pefx, char Pvol)
{
    Psysefxvol[Pefx][Ppart] = Pvol;
    sysefxvol[Pefx][Ppart]  = powf(0.1f, (1.0f - Pvol / 96.0f) * 2.0f);
}


void SynthEngine::setPsysefxsend(int Pefxfrom, int Pefxto, char Pvol)
{
    Psysefxsend[Pefxfrom][Pefxto] = Pvol;
    sysefxsend[Pefxfrom][Pefxto]  = powf(0.1f, (1.0f - Pvol / 96.0f) * 2.0f);
}

void SynthEngine::setPaudiodest(int value)
{
    Paudiodest = value;
}


// Panic! (Clean up all parts and effects)
void SynthEngine::ShutUp(void)
{    
    VUpeak.values.vuOutPeakL = 1e-12f;
    VUpeak.values.vuOutPeakR = 1e-12f;
    for (int npart = 0; npart < NUM_MIDI_PARTS; ++npart)
    {
        part[npart]->cleanup();
        VUpeak.values.parts[npart] = -0.2;
    }
    for (int nefx = 0; nefx < NUM_INS_EFX; ++nefx)
        insefx[nefx]->cleanup();
    for (int nefx = 0; nefx < NUM_SYS_EFX; ++nefx)
        sysefx[nefx]->cleanup();
    shutup = false;
}


bool SynthEngine::actionLock(lockset request)
{
    int chk  = -1;
    switch (request)
    {
        case trylock:
            chk = pthread_mutex_trylock(processLock);
            break;

        case lock:
            chk = pthread_mutex_lock(processLock);
            break;

        case unlock:
            Unmute();
            chk = pthread_mutex_unlock(processLock);
            break;

        case lockmute:
            Mute();
            chk = pthread_mutex_lock(processLock);
            break;

        default:
            break;
    }
    return (chk == 0) ? true : false;
}


void SynthEngine::applyparameters(void)
{
    ShutUp();
    for (int npart = 0; npart < NUM_MIDI_PARTS; ++npart)
        part[npart]->applyparameters();
}


int SynthEngine::loadParameters(string fname)
{
    int result = 0;
    Runtime.SimpleCheck = false;
    actionLock(lockmute);
    defaults(); // clear all parameters
    if(loadXML(fname)) // load the data
    {
        result = 1; // this is messy, but can't trust bool to int conversions
        if (Runtime.SimpleCheck)
            result = 3;
    }
    actionLock(unlock);
    return result;
}


void SynthEngine::add2XML(XMLwrapper *xml)
{
    xml->beginbranch("MASTER");
    actionLock(lockmute);
    xml->addpar("volume", Pvolume);
    xml->addpar("key_shift", Pkeyshift);

    xml->beginbranch("MICROTONAL");
    microtonal.add2XML(xml);
    xml->endbranch();

    for (int npart = 0; npart < NUM_MIDI_PARTS; ++npart)
    {
        xml->beginbranch("PART",npart);
        part[npart]->add2XML(xml);
        xml->endbranch();
    }

    xml->beginbranch("SYSTEM_EFFECTS");
    for (int nefx = 0; nefx < NUM_SYS_EFX; ++nefx)
    {
        xml->beginbranch("SYSTEM_EFFECT", nefx);
        xml->beginbranch("EFFECT");
        sysefx[nefx]->add2XML(xml);
        xml->endbranch();

        for (int pefx = 0; pefx < NUM_MIDI_PARTS; ++pefx)
        {
            xml->beginbranch("VOLUME", pefx);
            xml->addpar("vol", Psysefxvol[nefx][pefx]);
            xml->endbranch();
        }

        for (int tonefx = nefx + 1; tonefx < NUM_SYS_EFX; ++tonefx)
        {
            xml->beginbranch("SENDTO", tonefx);
            xml->addpar("send_vol", Psysefxsend[nefx][tonefx]);
            xml->endbranch();
        }
        xml->endbranch();
    }
    xml->endbranch();

    xml->beginbranch("INSERTION_EFFECTS");
    for (int nefx = 0; nefx < NUM_INS_EFX; ++nefx)
    {
        xml->beginbranch("INSERTION_EFFECT", nefx);
        xml->addpar("part", Pinsparts[nefx]);

        xml->beginbranch("EFFECT");
        insefx[nefx]->add2XML(xml);
        xml->endbranch();
        xml->endbranch();
    }
    xml->endbranch(); // INSERTION_EFFECTS
    actionLock(unlock);
    xml->endbranch(); // MASTER
}


int SynthEngine::getalldata(char **data)
{
    XMLwrapper *xml = new XMLwrapper(this);
    add2XML(xml);
    *data = xml->getXMLdata();
    delete xml;
    return strlen(*data) + 1;
}


void SynthEngine::putalldata(const char *data, int size)
{
    XMLwrapper *xml = new XMLwrapper(this);
    if (!xml->putXMLdata(data))
    {
        Runtime.Log("SynthEngine putXMLdata failed");
        delete xml;
        return;
    }
    //if (xml->enterbranch("MASTER"))
    //{
        actionLock(lock);
        defaults();
        getfromXML(xml);
        actionLock(unlock);
        xml->exitbranch();
    //}
    //else
        //Runtime.Log("Master putAllData failed to enter MASTER branch");
    delete xml;
}


bool SynthEngine::saveXML(string filename)
{
    XMLwrapper *xml = new XMLwrapper(this);
    add2XML(xml);
    bool result = xml->saveXMLfile(filename);
    delete xml;
    return result;
}


bool SynthEngine::loadXML(string filename)
{
    XMLwrapper *xml = new XMLwrapper(this);
    if (NULL == xml)
    {
        Runtime.Log("failed to init xml tree");
        return false;
    }
    if (!xml->loadXMLfile(filename))
    {
        delete xml;
        return false;
    }
    defaults();
    bool isok = getfromXML(xml);
    delete xml;
    return isok;
}


bool SynthEngine::getfromXML(XMLwrapper *xml)
{
    if (!xml->enterbranch("MASTER"))
    {
        Runtime.Log("SynthEngine getfromXML, no MASTER branch");
        return false;
    }
    setPvolume(xml->getpar127("volume", Pvolume));
    setPkeyshift(xml->getpar127("key_shift", Pkeyshift));

    part[0]->Penabled = 0;
    for (int npart = 0; npart < NUM_MIDI_PARTS; ++npart)
    {
        if (!xml->enterbranch("PART", npart))
            continue;
        part[npart]->getfromXML(xml);
        xml->exitbranch();
    }

    if (xml->enterbranch("MICROTONAL"))
    {
        microtonal.getfromXML(xml);
        xml->exitbranch();
    }

    sysefx[0]->changeeffect(0);
    if (xml->enterbranch("SYSTEM_EFFECTS"))
    {
        for (int nefx = 0; nefx < NUM_SYS_EFX; ++nefx)
        {
            if (!xml->enterbranch("SYSTEM_EFFECT", nefx))
                continue;
            if (xml->enterbranch("EFFECT"))
            {
                sysefx[nefx]->getfromXML(xml);
                xml->exitbranch();
            }

            for (int partefx = 0; partefx < NUM_MIDI_PARTS; ++partefx)
            {
                if (!xml->enterbranch("VOLUME", partefx))
                    continue;
                setPsysefxvol(partefx, nefx,xml->getpar127("vol", Psysefxvol[partefx][nefx]));
                xml->exitbranch();
            }

            for (int tonefx = nefx + 1; tonefx < NUM_SYS_EFX; ++tonefx)
            {
                if (!xml->enterbranch("SENDTO", tonefx))
                    continue;
                setPsysefxsend(nefx, tonefx, xml->getpar127("send_vol", Psysefxsend[nefx][tonefx]));
                xml->exitbranch();
            }
            xml->exitbranch();
        }
        xml->exitbranch();
    }

    if (xml->enterbranch("INSERTION_EFFECTS"))
    {
        for (int nefx = 0; nefx < NUM_INS_EFX; ++nefx)
        {
            if (!xml->enterbranch("INSERTION_EFFECT", nefx))
                continue;
            Pinsparts[nefx] = xml->getpar("part", Pinsparts[nefx], -2, NUM_MIDI_PARTS);
            if (xml->enterbranch("EFFECT"))
            {
                insefx[nefx]->getfromXML(xml);
                xml->exitbranch();
            }
            xml->exitbranch();
        }
        xml->exitbranch();
    }
    xml->exitbranch(); // MASTER
    return true;
}


float SynthHelper::getDetune(unsigned char type, unsigned short int coarsedetune,
                             unsigned short int finedetune) const
{
    float det = 0.0f;
    float octdet = 0.0f;
    float cdet = 0.0f;
    float findet = 0.0f;

    int octave = coarsedetune / 1024; // get Octave
    if (octave >= 8)
        octave -= 16;
    octdet = octave * 1200.0f;

    int cdetune = coarsedetune % 1024; // coarse and fine detune
    if (cdetune > 512)
        cdetune -= 1024;
    int fdetune = finedetune - 8192;

    switch (type)
    {
        // case 1 is used for the default (see below)
        case 2:
            cdet = fabs(cdetune * 10.0f);
            findet = fabs(fdetune / 8192.0f) * 10.0f;
            break;
        case 3:
            cdet = fabsf(cdetune * 100.0f);
            findet = powf(10.0f, fabs(fdetune / 8192.0f) * 3.0f) / 10.0f - 0.1f;
            break;
        case 4:
            cdet = fabs(cdetune * 701.95500087f); // perfect fifth
            findet = (powf(2.0f, fabs(fdetune / 8192.0f) * 12.0f) - 1.0f) / 4095.0f * 1200.0f;
            break;
            // case ...: need to update N_DETUNE_TYPES, if you'll add more
        default:
            cdet = fabs(cdetune * 50.0f);
            findet = fabs(fdetune / 8192.0f) * 35.0f; // almost like "Paul's Sound Designer 2"
            break;
    }
    if (finedetune < 8192)
        findet = -findet;
    if (cdetune < 0)
        cdet = -cdet;
    det = octdet + cdet + findet;
    return det;
}

MasterUI *SynthEngine::getGuiMaster(bool createGui)
{
    if(guiMaster == NULL && createGui)
    {
        guiMaster = new MasterUI(this);
    }
    return guiMaster;
}

void SynthEngine::guiClosed(bool stopSynth)
{
    if(stopSynth && !isLV2Plugin)
        Runtime.runSynth = false;    
    if(guiClosedCallback != NULL)
        guiClosedCallback(guiCallbackArg);
}

void SynthEngine::closeGui()
{
    if(guiMaster != NULL)
    {
        delete guiMaster;
        guiMaster = NULL;
        Runtime.showGui = false;
    }
}

std::string SynthEngine::makeUniqueName(const char *name)
{
    char strUniquePostfix [1024];
    std::string newUniqueName = name;
    memset(strUniquePostfix, 0, sizeof(strUniquePostfix));
    if(uniqueId > 0)
    {
        snprintf(strUniquePostfix, sizeof(strUniquePostfix), "-%d", uniqueId);
    }

    newUniqueName += strUniquePostfix;
    return newUniqueName;
}

void SynthEngine::setWindowTitle(string _windowTitle)
{
    if(!_windowTitle.empty())
    {
        windowTitle = _windowTitle;
    }
}
<|MERGE_RESOLUTION|>--- conflicted
+++ resolved
@@ -389,38 +389,43 @@
     }
     else
     { // bank change doesn't directly affect parts.
-<<<<<<< HEAD
         if (chan < NUM_MIDI_CHANNELS)
         {
             for (int npart = 0; npart < NUM_MIDI_PARTS; ++npart)
             {   // Send the controller to all part assigned to the channel
                 if (chan == part[npart]->Prcvchn && part[npart]->Penabled)
+                {
                     part[npart]->SetController(type, par);
+                    if (type == 7 || type == 10) // currently only volume and pan
+                    {
+                        if (Runtime.showGui && guiMaster && guiMaster->partui && guiMaster->partui->part)
+                        {
+                            GuiThreadMsg *msg = new GuiThreadMsg;
+                            msg->data = this;
+                            msg->type = GuiThreadMsg::UpdatePanelItem;
+                            msg->index = npart;
+                            Fl::awake((void *)msg);
+                        }
+                    }
+                }
             }
         }
         else
         {
             chan &= 0x7f;
             part[chan]->SetController(type, par);
-=======
-        for (int npart = 0; npart < NUM_MIDI_PARTS; ++npart)
-        {   // Send the controller to all part assigned to the channel
-            if (chan == part[npart]->Prcvchn && part[npart]->Penabled)
-            {
-                part[npart]->SetController(type, par);
-                if (type == 7 || type == 10) // currently only volume and pan
+            if (type == 7 || type == 10) // currently only volume and pan
+            {
+                if (Runtime.showGui && guiMaster && guiMaster->partui && guiMaster->partui->part)
                 {
-                    if (Runtime.showGui && guiMaster && guiMaster->partui && guiMaster->partui->part)
-                    {
-                        GuiThreadMsg *msg = new GuiThreadMsg;
-                        msg->data = this;
-                        msg->type = GuiThreadMsg::UpdatePanelItem;
-                        msg->index = npart;
-                        Fl::awake((void *)msg);
-                    }
+                    GuiThreadMsg *msg = new GuiThreadMsg;
+                    msg->data = this;
+                    msg->type = GuiThreadMsg::UpdatePanelItem;
+                    msg->index = chan;
+                    Fl::awake((void *)msg);
                 }
-            } 
->>>>>>> d043fa89
+            }
+            
         }
         if (type == C_allsoundsoff)
         {   // cleanup insertion/system FX
@@ -488,7 +493,6 @@
     }
     else
     {
-<<<<<<< HEAD
         if (chan <  NUM_MIDI_CHANNELS) // a normal program change
         {
             for(npart = 0; npart < NUM_MIDI_CHANNELS; ++npart)
@@ -502,8 +506,11 @@
                             partonoff(npart, 1);
                         if (Runtime.showGui && guiMaster && guiMaster->partui && guiMaster->partui->instrumentlabel && guiMaster->partui->part)
                         {
-                            guiMaster->partui->instrumentlabel->copy_label(guiMaster->partui->part->Pname.c_str());
-                            guiMaster->panellistitem[npart]->refresh();
+                            GuiThreadMsg *msg = new GuiThreadMsg;
+                            msg->data = this;
+                            msg->type = GuiThreadMsg::UpdatePartProgram;
+                            msg->index = npart;
+                            Fl::awake((void *)msg);
                         }
                     }
                 }
@@ -512,10 +519,6 @@
         {
             npart = chan & 0x7f;
             if (npart < NUM_MIDI_PARTS)
-=======
-        for(int npart = 0; npart < NUM_MIDI_CHANNELS; ++npart)
-            if(chan == part[npart]->Prcvchn)
->>>>>>> d043fa89
             {
                 partOK = bank.loadfromslot(pgm, part[npart]);
                 if (partOK)
