/*
    ConfBuild.h
*/

<<<<<<< HEAD
#define BUILD_NUMBER 1871
=======
#define BUILD_NUMBER 1872
>>>>>>> 88d2feb5
<|MERGE_RESOLUTION|>--- conflicted
+++ resolved
@@ -2,8 +2,4 @@
     ConfBuild.h
 */
 
-<<<<<<< HEAD
-#define BUILD_NUMBER 1871
-=======
 #define BUILD_NUMBER 1872
->>>>>>> 88d2feb5
