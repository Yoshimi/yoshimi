--- conflicted
+++ resolved
@@ -2,8 +2,4 @@
     ConfBuild.h
 */
 
-<<<<<<< HEAD
-#define BUILD_NUMBER 1561
-=======
 #define BUILD_NUMBER 1562
->>>>>>> a16ad89f
