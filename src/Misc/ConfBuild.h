/*
    ConfBuild.h
*/

<<<<<<< HEAD
#define BUILD_NUMBER 1872
=======
#define BUILD_NUMBER 1873
>>>>>>> ef6120e7
<|MERGE_RESOLUTION|>--- conflicted
+++ resolved
@@ -2,8 +2,4 @@
     ConfBuild.h
 */
 
-<<<<<<< HEAD
-#define BUILD_NUMBER 1872
-=======
 #define BUILD_NUMBER 1873
->>>>>>> ef6120e7
