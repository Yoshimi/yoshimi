--- conflicted
+++ resolved
@@ -2,8 +2,4 @@
     ConfBuild.h
 */
 
-<<<<<<< HEAD
-#define BUILD_NUMBER 1878
-=======
 #define BUILD_NUMBER 1877
->>>>>>> 8821d8ef
